/* Copyright (c) 2013, Linaro Limited
 * All rights reserved.
 *
 * SPDX-License-Identifier:     BSD-3-Clause
 */

#include <odp/api/plat/packet_inlines.h>
#include <odp/api/packet.h>
#include <odp_packet_internal.h>
#include <odp_debug_internal.h>
#include <odp/api/hints.h>
#include <odp/api/byteorder.h>

#include <protocols/eth.h>
#include <protocols/ip.h>
#include <protocols/tcp.h>
#include <protocols/udp.h>

#include <errno.h>
#include <string.h>
#include <stdio.h>
#include <inttypes.h>

/* Initial packet segment data length */
#define BASE_LEN  CONFIG_PACKET_MAX_SEG_LEN

/* Fill in packet header field offsets for inline functions */
const _odp_packet_inline_offset_t _odp_packet_inline ODP_ALIGNED_CACHE = {
	.data           = offsetof(odp_packet_hdr_t, buf_hdr.seg[0].data),
	.seg_len        = offsetof(odp_packet_hdr_t, buf_hdr.seg[0].len),
	.frame_len      = offsetof(odp_packet_hdr_t, frame_len),
	.headroom       = offsetof(odp_packet_hdr_t, headroom),
	.tailroom       = offsetof(odp_packet_hdr_t, tailroom),
	.pool           = offsetof(odp_packet_hdr_t, buf_hdr.pool_hdl),
	.input          = offsetof(odp_packet_hdr_t, input),
	.segcount       = offsetof(odp_packet_hdr_t, buf_hdr.segcount),
	.user_ptr       = offsetof(odp_packet_hdr_t, buf_hdr.buf_ctx),
	.user_area      = offsetof(odp_packet_hdr_t, buf_hdr.uarea_addr),
	.user_area_size = offsetof(odp_packet_hdr_t, buf_hdr.uarea_size),
	.flow_hash      = offsetof(odp_packet_hdr_t, flow_hash),
	.timestamp      = offsetof(odp_packet_hdr_t, timestamp),
	.input_flags    = offsetof(odp_packet_hdr_t, p.input_flags)

};

static inline odp_packet_hdr_t *packet_hdr(odp_packet_t pkt)
{
	return (odp_packet_hdr_t *)(uintptr_t)pkt;
}

static inline odp_buffer_t buffer_handle(odp_packet_hdr_t *pkt_hdr)
{
	return pkt_hdr->buf_hdr.handle.handle;
}

static inline odp_packet_hdr_t *buf_to_packet_hdr(odp_buffer_t buf)
{
	return (odp_packet_hdr_t *)buf_hdl_to_hdr(buf);
}

static inline uint32_t packet_seg_len(odp_packet_hdr_t *pkt_hdr,
				      uint32_t seg_idx)
{
	return pkt_hdr->buf_hdr.seg[seg_idx].len;
}

static inline void *packet_seg_data(odp_packet_hdr_t *pkt_hdr, uint32_t seg_idx)
{
	return pkt_hdr->buf_hdr.seg[seg_idx].data;
}

static inline int packet_last_seg(odp_packet_hdr_t *pkt_hdr)
{
	if (CONFIG_PACKET_MAX_SEGS == 1)
		return 0;
	else
		return pkt_hdr->buf_hdr.segcount - 1;
}

static inline uint32_t packet_first_seg_len(odp_packet_hdr_t *pkt_hdr)
{
	return packet_seg_len(pkt_hdr, 0);
}

static inline uint32_t packet_last_seg_len(odp_packet_hdr_t *pkt_hdr)
{
	int last = packet_last_seg(pkt_hdr);

	return packet_seg_len(pkt_hdr, last);
}

static inline void *packet_data(odp_packet_hdr_t *pkt_hdr)
{
	return pkt_hdr->buf_hdr.seg[0].data;
}

static inline void *packet_tail(odp_packet_hdr_t *pkt_hdr)
{
	int last = packet_last_seg(pkt_hdr);
	uint32_t seg_len = pkt_hdr->buf_hdr.seg[last].len;

	return pkt_hdr->buf_hdr.seg[last].data + seg_len;
}

static inline uint32_t seg_headroom(odp_packet_hdr_t *pkt_hdr, int seg)
{
	odp_buffer_hdr_t *hdr = pkt_hdr->buf_hdr.seg[seg].hdr;
	uint8_t *base = hdr->base_data;
	uint8_t *head = pkt_hdr->buf_hdr.seg[seg].data;

	return CONFIG_PACKET_HEADROOM + (head - base);
}

static inline uint32_t seg_tailroom(odp_packet_hdr_t *pkt_hdr, int seg)
{
	uint32_t seg_len      = pkt_hdr->buf_hdr.seg[seg].len;
	odp_buffer_hdr_t *hdr = pkt_hdr->buf_hdr.seg[seg].hdr;
	uint8_t *tail         = pkt_hdr->buf_hdr.seg[seg].data + seg_len;

	return hdr->buf_end - tail;
}

static inline void push_head(odp_packet_hdr_t *pkt_hdr, uint32_t len)
{
	pkt_hdr->headroom  -= len;
	pkt_hdr->frame_len += len;
	pkt_hdr->buf_hdr.seg[0].data -= len;
	pkt_hdr->buf_hdr.seg[0].len  += len;
}

static inline void pull_head(odp_packet_hdr_t *pkt_hdr, uint32_t len)
{
	pkt_hdr->headroom  += len;
	pkt_hdr->frame_len -= len;
	pkt_hdr->buf_hdr.seg[0].data += len;
	pkt_hdr->buf_hdr.seg[0].len  -= len;
}

static inline void push_tail(odp_packet_hdr_t *pkt_hdr, uint32_t len)
{
	int last = packet_last_seg(pkt_hdr);

	pkt_hdr->tailroom  -= len;
	pkt_hdr->frame_len += len;
	pkt_hdr->buf_hdr.seg[last].len += len;
}

/* Copy all metadata for segmentation modification. Segment data and lengths
 * are not copied. */
static inline void packet_seg_copy_md(odp_packet_hdr_t *dst,
				      odp_packet_hdr_t *src)
{
	dst->p = src->p;

	/* lengths are not copied:
	 *   .frame_len
	 *   .headroom
	 *   .tailroom
	 */

	dst->input     = src->input;
	dst->dst_queue = src->dst_queue;
	dst->flow_hash = src->flow_hash;
	dst->timestamp = src->timestamp;
	dst->op_result = src->op_result;

	/* buffer header side packet metadata */
	dst->buf_hdr.buf_u64    = src->buf_hdr.buf_u64;
	dst->buf_hdr.uarea_addr = src->buf_hdr.uarea_addr;
	dst->buf_hdr.uarea_size = src->buf_hdr.uarea_size;

	/* segmentation data is not copied:
	 *   buf_hdr.seg[]
	 *   buf_hdr.segcount
	 */
}

static inline void *packet_map(odp_packet_hdr_t *pkt_hdr,
			       uint32_t offset, uint32_t *seg_len, int *seg_idx)
{
	void *addr;
	uint32_t len;
	int seg = 0;
	int seg_count = pkt_hdr->buf_hdr.segcount;

	if (odp_unlikely(offset >= pkt_hdr->frame_len))
		return NULL;

	if (odp_likely(CONFIG_PACKET_MAX_SEGS == 1 || seg_count == 1)) {
		addr = pkt_hdr->buf_hdr.seg[0].data + offset;
		len  = pkt_hdr->buf_hdr.seg[0].len - offset;
	} else {
		int i;
		uint32_t seg_start = 0, seg_end = 0;

		for (i = 0; i < seg_count; i++) {
			seg_end += pkt_hdr->buf_hdr.seg[i].len;

			if (odp_likely(offset < seg_end))
				break;

			seg_start = seg_end;
		}

		addr = pkt_hdr->buf_hdr.seg[i].data + (offset - seg_start);
		len  = pkt_hdr->buf_hdr.seg[i].len - (offset - seg_start);
		seg  = i;
	}

	if (seg_len)
		*seg_len = len;

	if (seg_idx)
		*seg_idx = seg;

	return addr;
}

static inline void packet_parse_disable(odp_packet_hdr_t *pkt_hdr)
{
	pkt_hdr->p.input_flags.parsed_l2  = 1;
	pkt_hdr->p.parsed_layers = LAYER_ALL;
}

void packet_parse_reset(odp_packet_hdr_t *pkt_hdr)
{
	/* Reset parser metadata before new parse */
	pkt_hdr->p.parsed_layers    = LAYER_NONE;
	pkt_hdr->p.error_flags.all  = 0;
	pkt_hdr->p.input_flags.all  = 0;
	pkt_hdr->p.output_flags.all = 0;
	pkt_hdr->p.l2_offset        = 0;
	pkt_hdr->p.l3_offset        = ODP_PACKET_OFFSET_INVALID;
	pkt_hdr->p.l4_offset        = ODP_PACKET_OFFSET_INVALID;
}

/**
 * Initialize packet
 */
static inline void packet_init(odp_packet_hdr_t *pkt_hdr, uint32_t len,
			       int parse)
{
	uint32_t seg_len;
	int num = pkt_hdr->buf_hdr.segcount;

	if (odp_likely(CONFIG_PACKET_MAX_SEGS == 1 || num == 1)) {
		seg_len = len;
		pkt_hdr->buf_hdr.seg[0].len = len;
	} else {
		seg_len = len - ((num - 1) * CONFIG_PACKET_MAX_SEG_LEN);

		/* Last segment data length */
		pkt_hdr->buf_hdr.seg[num - 1].len = seg_len;
	}

	pkt_hdr->p.parsed_layers    = LAYER_NONE;
	pkt_hdr->p.input_flags.all  = 0;
	pkt_hdr->p.output_flags.all = 0;
	pkt_hdr->p.error_flags.all  = 0;

	pkt_hdr->p.l2_offset = 0;
	pkt_hdr->p.l3_offset = ODP_PACKET_OFFSET_INVALID;
	pkt_hdr->p.l4_offset = ODP_PACKET_OFFSET_INVALID;

	/* Disable lazy parsing on user allocated packets */
	if (!parse)
		packet_parse_disable(pkt_hdr);

       /*
	* Packet headroom is set from the pool's headroom
	* Packet tailroom is rounded up to fill the last
	* segment occupied by the allocated length.
	*/
	pkt_hdr->frame_len = len;
	pkt_hdr->headroom  = CONFIG_PACKET_HEADROOM;
	pkt_hdr->tailroom  = CONFIG_PACKET_MAX_SEG_LEN - seg_len +
			     CONFIG_PACKET_TAILROOM;

	pkt_hdr->input = ODP_PKTIO_INVALID;
}

static inline void init_segments(odp_packet_hdr_t *pkt_hdr[], int num)
{
	odp_packet_hdr_t *hdr;
	int i;

	/* First segment is the packet descriptor */
	hdr = pkt_hdr[0];

	hdr->buf_hdr.seg[0].data = hdr->buf_hdr.base_data;
	hdr->buf_hdr.seg[0].len  = BASE_LEN;

	/* Link segments */
	if (CONFIG_PACKET_MAX_SEGS != 1) {
		hdr->buf_hdr.segcount = num;

		if (odp_unlikely(num > 1)) {
			for (i = 1; i < num; i++) {
				odp_buffer_hdr_t *buf_hdr;

				buf_hdr = &pkt_hdr[i]->buf_hdr;
				hdr->buf_hdr.seg[i].hdr  = buf_hdr;
				hdr->buf_hdr.seg[i].data = buf_hdr->base_data;
				hdr->buf_hdr.seg[i].len  = BASE_LEN;
			}
		}
	}
}

/* Calculate the number of segments */
static inline int num_segments(uint32_t len)
{
	uint32_t max_seg_len;
	int num;

	if (CONFIG_PACKET_MAX_SEGS == 1)
		return 1;

	num = 1;
	max_seg_len = CONFIG_PACKET_MAX_SEG_LEN;

	if (odp_unlikely(len > max_seg_len)) {
		num = len / max_seg_len;

		if (odp_likely((num * max_seg_len) != len))
			num += 1;
	}

	return num;
}

static inline void add_all_segs(odp_packet_hdr_t *to, odp_packet_hdr_t *from)
{
	int i;
	int n   = to->buf_hdr.segcount;
	int num = from->buf_hdr.segcount;

	for (i = 0; i < num; i++) {
		to->buf_hdr.seg[n + i].hdr  = from->buf_hdr.seg[i].hdr;
		to->buf_hdr.seg[n + i].data = from->buf_hdr.seg[i].data;
		to->buf_hdr.seg[n + i].len  = from->buf_hdr.seg[i].len;
	}

	to->buf_hdr.segcount = n + num;
}

static inline void copy_num_segs(odp_packet_hdr_t *to, odp_packet_hdr_t *from,
				 int first, int num)
{
	int i;

	for (i = 0; i < num; i++) {
		to->buf_hdr.seg[i].hdr  = from->buf_hdr.seg[first + i].hdr;
		to->buf_hdr.seg[i].data = from->buf_hdr.seg[first + i].data;
		to->buf_hdr.seg[i].len  = from->buf_hdr.seg[first + i].len;
	}

	to->buf_hdr.segcount = num;
}

static inline odp_packet_hdr_t *alloc_segments(pool_t *pool, int num)
{
	odp_buffer_t buf[num];
	odp_packet_hdr_t *pkt_hdr[num];
	int ret;

	ret = buffer_alloc_multi(pool, buf, (odp_buffer_hdr_t **)pkt_hdr, num);
	if (odp_unlikely(ret != num)) {
		if (ret > 0)
			buffer_free_multi(buf, ret);

		return NULL;
	}

	init_segments(pkt_hdr, num);

	return pkt_hdr[0];
}

static inline odp_packet_hdr_t *add_segments(odp_packet_hdr_t *pkt_hdr,
					     pool_t *pool, uint32_t len,
					     int num, int head)
{
	odp_packet_hdr_t *new_hdr;
	uint32_t seg_len, offset;

	new_hdr = alloc_segments(pool, num);

	if (new_hdr == NULL)
		return NULL;

	seg_len = len - ((num - 1) * pool->max_seg_len);
	offset  = pool->max_seg_len - seg_len;

	if (head) {
		/* add into the head*/
		add_all_segs(new_hdr, pkt_hdr);

		/* adjust first segment length */
		new_hdr->buf_hdr.seg[0].data += offset;
		new_hdr->buf_hdr.seg[0].len   = seg_len;

		packet_seg_copy_md(new_hdr, pkt_hdr);
		new_hdr->frame_len = pkt_hdr->frame_len + len;
		new_hdr->headroom  = pool->headroom + offset;
		new_hdr->tailroom  = pkt_hdr->tailroom;

		pkt_hdr = new_hdr;
	} else {
		int last;

		/* add into the tail */
		add_all_segs(pkt_hdr, new_hdr);

		/* adjust last segment length */
		last = packet_last_seg(pkt_hdr);
		pkt_hdr->buf_hdr.seg[last].len = seg_len;

		pkt_hdr->frame_len += len;
		pkt_hdr->tailroom   = pool->tailroom + offset;
	}

	return pkt_hdr;
}

static inline void free_bufs(odp_packet_hdr_t *pkt_hdr, int first, int num)
{
	int i;
	odp_buffer_t buf[num];

	for (i = 0; i < num; i++)
		buf[i] = buffer_handle(pkt_hdr->buf_hdr.seg[first + i].hdr);

	buffer_free_multi(buf, num);
}

static inline odp_packet_hdr_t *free_segments(odp_packet_hdr_t *pkt_hdr,
					      int num, uint32_t free_len,
					      uint32_t pull_len, int head)
{
	int num_remain = pkt_hdr->buf_hdr.segcount - num;

	if (head) {
		odp_packet_hdr_t *new_hdr;
		int i;
		odp_buffer_t buf[num];

		for (i = 0; i < num; i++)
			buf[i] = buffer_handle(pkt_hdr->buf_hdr.seg[i].hdr);

		/* First remaining segment is the new packet descriptor */
		new_hdr = pkt_hdr->buf_hdr.seg[num].hdr;

		copy_num_segs(new_hdr, pkt_hdr, num, num_remain);
		packet_seg_copy_md(new_hdr, pkt_hdr);

		/* Tailroom not changed */
		new_hdr->tailroom  = pkt_hdr->tailroom;
		new_hdr->headroom  = seg_headroom(new_hdr, 0);
		new_hdr->frame_len = pkt_hdr->frame_len - free_len;

		pull_head(new_hdr, pull_len);

		pkt_hdr = new_hdr;

		buffer_free_multi(buf, num);
	} else {
		/* Free last 'num' bufs */
		free_bufs(pkt_hdr, num_remain, num);

		/* Head segment remains, no need to copy or update majority
		 * of the metadata. */
		pkt_hdr->buf_hdr.segcount = num_remain;
		pkt_hdr->frame_len -= free_len;
		pkt_hdr->tailroom = seg_tailroom(pkt_hdr, num_remain - 1);

		pull_tail(pkt_hdr, pull_len);
	}

	return pkt_hdr;
}

static inline int packet_alloc(pool_t *pool, uint32_t len, int max_pkt,
			       int num_seg, odp_packet_t *pkt, int parse)
{
	int num_buf, i;
	int num     = max_pkt;
	int max_buf = max_pkt * num_seg;
	odp_buffer_t buf[max_buf];
	odp_packet_hdr_t *pkt_hdr[max_buf];

	num_buf = buffer_alloc_multi(pool, buf, (odp_buffer_hdr_t **)pkt_hdr,
				     max_buf);

	/* Failed to allocate all segments */
	if (odp_unlikely(num_buf != max_buf)) {
		int num_free;

		num      = num_buf / num_seg;
		num_free = num_buf - (num * num_seg);

		if (num_free > 0)
			buffer_free_multi(&buf[num_buf - num_free], num_free);

		if (num == 0)
			return 0;
	}

	for (i = 0; i < num; i++) {
		odp_packet_hdr_t *hdr;

		/* First buffer is the packet descriptor */
		hdr    = pkt_hdr[i * num_seg];
		pkt[i] = packet_handle(hdr);
		init_segments(&pkt_hdr[i * num_seg], num_seg);

		packet_init(hdr, len, parse);
	}

	return num;
}

int packet_alloc_multi(odp_pool_t pool_hdl, uint32_t len,
		       odp_packet_t pkt[], int max_num)
{
	pool_t *pool = pool_entry_from_hdl(pool_hdl);
	int num, num_seg;

	num_seg = num_segments(len);
	num     = packet_alloc(pool, len, max_num, num_seg, pkt, 1);

	return num;
}

odp_packet_t odp_packet_alloc(odp_pool_t pool_hdl, uint32_t len)
{
	pool_t *pool = pool_entry_from_hdl(pool_hdl);
	odp_packet_t pkt;
	int num, num_seg;

	if (odp_unlikely(pool->params.type != ODP_POOL_PACKET)) {
		__odp_errno = EINVAL;
		return ODP_PACKET_INVALID;
	}

	if (odp_unlikely(len > pool->max_len))
		return ODP_PACKET_INVALID;

	num_seg = num_segments(len);
	num     = packet_alloc(pool, len, 1, num_seg, &pkt, 0);

	if (odp_unlikely(num == 0))
		return ODP_PACKET_INVALID;

	return pkt;
}

int odp_packet_alloc_multi(odp_pool_t pool_hdl, uint32_t len,
			   odp_packet_t pkt[], int max_num)
{
	pool_t *pool = pool_entry_from_hdl(pool_hdl);
	int num, num_seg;

	if (odp_unlikely(pool->params.type != ODP_POOL_PACKET)) {
		__odp_errno = EINVAL;
		return -1;
	}

	if (odp_unlikely(len > pool->max_len))
		return -1;

	num_seg = num_segments(len);
	num     = packet_alloc(pool, len, max_num, num_seg, pkt, 0);

	return num;
}

void odp_packet_free(odp_packet_t pkt)
{
	odp_packet_hdr_t *pkt_hdr = packet_hdr(pkt);
	odp_buffer_t hdl = buffer_handle(pkt_hdr);

	int num_seg = pkt_hdr->buf_hdr.segcount;

	if (odp_likely(CONFIG_PACKET_MAX_SEGS == 1 || num_seg == 1))
		buffer_free_multi(&hdl, 1);
	else
		free_bufs(pkt_hdr, 0, num_seg);
}

void odp_packet_free_multi(const odp_packet_t pkt[], int num)
{
	if (CONFIG_PACKET_MAX_SEGS == 1) {
		buffer_free_multi((const odp_buffer_t * const)pkt, num);
	} else {
		odp_buffer_t buf[num * CONFIG_PACKET_MAX_SEGS];
		int i, j;
		int bufs = 0;

		for (i = 0; i < num; i++) {
			odp_packet_hdr_t *pkt_hdr = packet_hdr(pkt[i]);
			int num_seg = pkt_hdr->buf_hdr.segcount;
			odp_buffer_hdr_t *buf_hdr = &pkt_hdr->buf_hdr;

			buf[bufs] = buffer_handle(pkt_hdr);
			bufs++;

			if (odp_likely(num_seg == 1))
				continue;

			for (j = 1; j < num_seg; j++) {
				buf[bufs] = buffer_handle(buf_hdr->seg[j].hdr);
				bufs++;
			}
		}

		buffer_free_multi(buf, bufs);
	}
}

int odp_packet_reset(odp_packet_t pkt, uint32_t len)
{
	odp_packet_hdr_t *const pkt_hdr = packet_hdr(pkt);
	pool_t *pool = pool_entry_from_hdl(pkt_hdr->buf_hdr.pool_hdl);

	if (len > pool->headroom + pool->data_size + pool->tailroom)
		return -1;

	packet_init(pkt_hdr, len, 0);

	return 0;
}

odp_packet_t _odp_packet_from_buffer(odp_buffer_t buf)
{
	if (odp_unlikely(buf == ODP_BUFFER_INVALID))
		return ODP_PACKET_INVALID;

	return (odp_packet_t)buf_to_packet_hdr(buf);
}

odp_buffer_t _odp_packet_to_buffer(odp_packet_t pkt)
{
	if (odp_unlikely(pkt == ODP_PACKET_INVALID))
		return ODP_BUFFER_INVALID;

	return buffer_handle(packet_hdr(pkt));
}

odp_packet_t odp_packet_from_event(odp_event_t ev)
{
	if (odp_unlikely(ev == ODP_EVENT_INVALID))
		return ODP_PACKET_INVALID;

	return (odp_packet_t)buf_to_packet_hdr((odp_buffer_t)ev);
}

odp_event_t odp_packet_to_event(odp_packet_t pkt)
{
	if (odp_unlikely(pkt == ODP_PACKET_INVALID))
		return ODP_EVENT_INVALID;

	return (odp_event_t)buffer_handle(packet_hdr(pkt));
}

/*
 *
 * Pointers and lengths
 * ********************************************************
 *
 */

uint32_t odp_packet_buf_len(odp_packet_t pkt)
{
	odp_packet_hdr_t *pkt_hdr = packet_hdr(pkt);

	return pkt_hdr->buf_hdr.size * pkt_hdr->buf_hdr.segcount;
}

void *odp_packet_tail(odp_packet_t pkt)
{
	odp_packet_hdr_t *pkt_hdr = packet_hdr(pkt);

	return packet_tail(pkt_hdr);
}

void *odp_packet_push_head(odp_packet_t pkt, uint32_t len)
{
	odp_packet_hdr_t *pkt_hdr = packet_hdr(pkt);

	if (len > pkt_hdr->headroom)
		return NULL;

	push_head(pkt_hdr, len);
	return packet_data(pkt_hdr);
}

static inline uint32_t pack_seg_head(odp_packet_hdr_t *pkt_hdr, int seg)
{
	odp_buffer_hdr_t *hdr = pkt_hdr->buf_hdr.seg[seg].hdr;
	uint32_t len = pkt_hdr->buf_hdr.seg[seg].len;
	uint8_t *src = pkt_hdr->buf_hdr.seg[seg].data;
	uint8_t *dst = hdr->base_data;

	if (dst != src) {
		memmove(dst, src, len);
		pkt_hdr->buf_hdr.seg[seg].data = dst;
	}

	return len;
}

static inline uint32_t pack_seg_tail(odp_packet_hdr_t *pkt_hdr, int seg)
{
	odp_buffer_hdr_t *hdr = pkt_hdr->buf_hdr.seg[seg].hdr;
	uint32_t len = pkt_hdr->buf_hdr.seg[seg].len;
	uint8_t *src = pkt_hdr->buf_hdr.seg[seg].data;
	uint8_t *dst = hdr->base_data + BASE_LEN - len;

	if (dst != src) {
		memmove(dst, src, len);
		pkt_hdr->buf_hdr.seg[seg].data = dst;
	}

	return len;
}

static inline uint32_t fill_seg_head(odp_packet_hdr_t *pkt_hdr, int dst_seg,
				     int src_seg, uint32_t max_len)
{
	uint32_t len    = pkt_hdr->buf_hdr.seg[src_seg].len;
	uint8_t *src    = pkt_hdr->buf_hdr.seg[src_seg].data;
	uint32_t offset = pkt_hdr->buf_hdr.seg[dst_seg].len;
	uint8_t *dst    = pkt_hdr->buf_hdr.seg[dst_seg].data + offset;

	if (len > max_len)
		len = max_len;

	memmove(dst, src, len);

	pkt_hdr->buf_hdr.seg[dst_seg].len  += len;
	pkt_hdr->buf_hdr.seg[src_seg].len  -= len;
	pkt_hdr->buf_hdr.seg[src_seg].data += len;

	if (pkt_hdr->buf_hdr.seg[src_seg].len == 0) {
		odp_buffer_hdr_t *hdr = pkt_hdr->buf_hdr.seg[src_seg].hdr;

		pkt_hdr->buf_hdr.seg[src_seg].data = hdr->base_data;
	}

	return len;
}

static inline uint32_t fill_seg_tail(odp_packet_hdr_t *pkt_hdr, int dst_seg,
				     int src_seg, uint32_t max_len)
{
	uint32_t src_len = pkt_hdr->buf_hdr.seg[src_seg].len;
	uint8_t *src     = pkt_hdr->buf_hdr.seg[src_seg].data;
	uint8_t *dst     = pkt_hdr->buf_hdr.seg[dst_seg].data;
	uint32_t len     = src_len;

	if (len > max_len)
		len = max_len;

	src += src_len - len;
	dst -= len;

	memmove(dst, src, len);

	pkt_hdr->buf_hdr.seg[dst_seg].data -= len;
	pkt_hdr->buf_hdr.seg[dst_seg].len  += len;
	pkt_hdr->buf_hdr.seg[src_seg].len  -= len;

	if (pkt_hdr->buf_hdr.seg[src_seg].len == 0) {
		odp_buffer_hdr_t *hdr = pkt_hdr->buf_hdr.seg[src_seg].hdr;

		pkt_hdr->buf_hdr.seg[src_seg].data = hdr->base_data;
	}

	return len;
}

static inline int move_data_to_head(odp_packet_hdr_t *pkt_hdr, int segs)
{
	int dst_seg, src_seg;
	uint32_t len, free_len;
	uint32_t moved = 0;

	for (dst_seg = 0; dst_seg < segs; dst_seg++) {
		len    = pack_seg_head(pkt_hdr, dst_seg);
		moved += len;

		if (len == BASE_LEN)
			continue;

		free_len = BASE_LEN - len;

		for (src_seg = dst_seg + 1; src_seg < segs; src_seg++) {
			len = fill_seg_head(pkt_hdr, dst_seg, src_seg,
					    free_len);
			moved += len;

			if (len == free_len) {
				/* dst seg is full */
				break;
			}

			/* src seg is empty */
			free_len -= len;
		}

		if (moved == pkt_hdr->frame_len)
			break;
	}

	/* last segment which have data */
	return dst_seg;
}

static inline int move_data_to_tail(odp_packet_hdr_t *pkt_hdr, int segs)
{
	int dst_seg, src_seg;
	uint32_t len, free_len;
	uint32_t moved = 0;

	for (dst_seg = segs - 1; dst_seg >= 0; dst_seg--) {
		len    = pack_seg_tail(pkt_hdr, dst_seg);
		moved += len;

		if (len == BASE_LEN)
			continue;

		free_len = BASE_LEN - len;

		for (src_seg = dst_seg - 1; src_seg >= 0; src_seg--) {
			len = fill_seg_tail(pkt_hdr, dst_seg, src_seg,
					    free_len);
			moved += len;

			if (len == free_len) {
				/* dst seg is full */
				break;
			}

			/* src seg is empty */
			free_len -= len;
		}

		if (moved == pkt_hdr->frame_len)
			break;
	}

	/* first segment which have data */
	return dst_seg;
}

static inline void reset_seg(odp_packet_hdr_t *pkt_hdr, int first, int num)
{
	odp_buffer_hdr_t *hdr;
	void *base;
	int i;

	for (i = first; i < first + num; i++) {
		hdr  = pkt_hdr->buf_hdr.seg[i].hdr;
		base = hdr->base_data;
		pkt_hdr->buf_hdr.seg[i].len  = BASE_LEN;
		pkt_hdr->buf_hdr.seg[i].data = base;
	}
}

int odp_packet_extend_head(odp_packet_t *pkt, uint32_t len,
			   void **data_ptr, uint32_t *seg_len)
{
	odp_packet_hdr_t *pkt_hdr = packet_hdr(*pkt);
	uint32_t frame_len = pkt_hdr->frame_len;
	uint32_t headroom  = pkt_hdr->headroom;
	int ret = 0;

	if (len > headroom) {
		pool_t *pool = pool_entry_from_hdl(pkt_hdr->buf_hdr.pool_hdl);
		int num;
		int segs;

		if (odp_unlikely((frame_len + len) > pool->max_len))
			return -1;

		num  = num_segments(len - headroom);
		segs = pkt_hdr->buf_hdr.segcount;

		if (odp_unlikely((segs + num) > CONFIG_PACKET_MAX_SEGS)) {
			/* Cannot directly add new segments */
			odp_packet_hdr_t *new_hdr;
			int new_segs = 0;
			int free_segs = 0;
			uint32_t offset;

			num = num_segments(frame_len + len);

			if (num > segs) {
				/* Allocate additional segments */
				new_segs = num - segs;
				new_hdr  = alloc_segments(pool, new_segs);

				if (new_hdr == NULL)
					return -1;

			} else if (num < segs) {
				free_segs = segs - num;
			}

			/* Pack all data to packet tail */
			move_data_to_tail(pkt_hdr, segs);
			reset_seg(pkt_hdr, 0, segs);

			if (new_segs) {
				add_all_segs(new_hdr, pkt_hdr);
				packet_seg_copy_md(new_hdr, pkt_hdr);
				segs += new_segs;

				pkt_hdr = new_hdr;
				*pkt    = packet_handle(pkt_hdr);
			} else if (free_segs) {
				new_hdr = pkt_hdr->buf_hdr.seg[free_segs].hdr;
				packet_seg_copy_md(new_hdr, pkt_hdr);

				/* Free extra segs */
				free_bufs(pkt_hdr, 0, free_segs);

				segs   -= free_segs;
				pkt_hdr = new_hdr;
				*pkt    = packet_handle(pkt_hdr);
			}

			frame_len += len;
			offset = (segs * BASE_LEN) - frame_len;

			pkt_hdr->buf_hdr.seg[0].data += offset;
			pkt_hdr->buf_hdr.seg[0].len  -= offset;

			pkt_hdr->buf_hdr.segcount = segs;
			pkt_hdr->frame_len        = frame_len;
			pkt_hdr->headroom         = offset + pool->headroom;
			pkt_hdr->tailroom         = pool->tailroom;

			/* Data was moved */
			ret = 1;
		} else {
			void *ptr;

			push_head(pkt_hdr, headroom);
			ptr = add_segments(pkt_hdr, pool, len - headroom,
					   num, 1);

			if (ptr == NULL) {
				/* segment alloc failed, rollback changes */
				pull_head(pkt_hdr, headroom);
				return -1;
			}

			*pkt    = packet_handle(ptr);
			pkt_hdr = ptr;
		}
	} else {
		push_head(pkt_hdr, len);
	}

	if (data_ptr)
		*data_ptr = packet_data(pkt_hdr);

	if (seg_len)
		*seg_len = packet_first_seg_len(pkt_hdr);

	return ret;
}

void *odp_packet_pull_head(odp_packet_t pkt, uint32_t len)
{
	odp_packet_hdr_t *pkt_hdr = packet_hdr(pkt);

	if (len > pkt_hdr->frame_len)
		return NULL;

	pull_head(pkt_hdr, len);
	return packet_data(pkt_hdr);
}

int odp_packet_trunc_head(odp_packet_t *pkt, uint32_t len,
			  void **data_ptr, uint32_t *seg_len_out)
{
	odp_packet_hdr_t *pkt_hdr = packet_hdr(*pkt);
	uint32_t seg_len = packet_first_seg_len(pkt_hdr);

	if (len > pkt_hdr->frame_len)
		return -1;

	if (len < seg_len) {
		pull_head(pkt_hdr, len);
	} else if (CONFIG_PACKET_MAX_SEGS != 1) {
		int num = 0;
		uint32_t pull_len = 0;

		while (seg_len <= len) {
			pull_len = len - seg_len;
			num++;
			seg_len += packet_seg_len(pkt_hdr, num);
		}

		pkt_hdr = free_segments(pkt_hdr, num, len - pull_len,
					pull_len, 1);
		*pkt    = packet_handle(pkt_hdr);
	}

	if (data_ptr)
		*data_ptr = packet_data(pkt_hdr);

	if (seg_len_out)
		*seg_len_out = packet_first_seg_len(pkt_hdr);

	return 0;
}

void *odp_packet_push_tail(odp_packet_t pkt, uint32_t len)
{
	odp_packet_hdr_t *pkt_hdr = packet_hdr(pkt);
	void *old_tail;

	if (len > pkt_hdr->tailroom)
		return NULL;

	old_tail = packet_tail(pkt_hdr);
	push_tail(pkt_hdr, len);

	return old_tail;
}

int odp_packet_extend_tail(odp_packet_t *pkt, uint32_t len,
			   void **data_ptr, uint32_t *seg_len_out)
{
	odp_packet_hdr_t *pkt_hdr = packet_hdr(*pkt);
	uint32_t frame_len = pkt_hdr->frame_len;
	uint32_t tailroom  = pkt_hdr->tailroom;
	uint32_t tail_off  = frame_len;
	int ret = 0;

	if (len > tailroom) {
		pool_t *pool = pool_entry_from_hdl(pkt_hdr->buf_hdr.pool_hdl);
		int num;
		int segs;

		if (odp_unlikely((frame_len + len) > pool->max_len))
			return -1;

		num  = num_segments(len - tailroom);
		segs = pkt_hdr->buf_hdr.segcount;

		if (odp_unlikely((segs + num) > CONFIG_PACKET_MAX_SEGS)) {
			/* Cannot directly add new segments */
			odp_packet_hdr_t *new_hdr;
			int new_segs = 0;
			int free_segs = 0;
			uint32_t offset;

			num = num_segments(frame_len + len);

			if (num > segs) {
				/* Allocate additional segments */
				new_segs = num - segs;
				new_hdr  = alloc_segments(pool, new_segs);

				if (new_hdr == NULL)
					return -1;

			} else if (num < segs) {
				free_segs = segs - num;
			}

			/* Pack all data to packet head */
			move_data_to_head(pkt_hdr, segs);
			reset_seg(pkt_hdr, 0, segs);

			if (new_segs) {
				/* Add new segs */
				add_all_segs(pkt_hdr, new_hdr);
				segs += new_segs;
			} else if (free_segs) {
				/* Free extra segs */
				free_bufs(pkt_hdr, segs - free_segs, free_segs);

				segs -= free_segs;
			}

			frame_len += len;
			offset     = (segs * BASE_LEN) - frame_len;

			pkt_hdr->buf_hdr.seg[segs - 1].len -= offset;

			pkt_hdr->buf_hdr.segcount = segs;
			pkt_hdr->frame_len        = frame_len;
			pkt_hdr->headroom         = pool->headroom;
			pkt_hdr->tailroom         = offset + pool->tailroom;

			/* Data was moved */
			ret = 1;
		} else {
			void *ptr;

			push_tail(pkt_hdr, tailroom);

			ptr = add_segments(pkt_hdr, pool, len - tailroom,
					   num, 0);

			if (ptr == NULL) {
				/* segment alloc failed, rollback changes */
				pull_tail(pkt_hdr, tailroom);
				return -1;
			}
		}
	} else {
		push_tail(pkt_hdr, len);
	}

	if (data_ptr)
		*data_ptr = packet_map(pkt_hdr, tail_off, seg_len_out, NULL);

	return ret;
}

void *odp_packet_pull_tail(odp_packet_t pkt, uint32_t len)
{
	odp_packet_hdr_t *pkt_hdr = packet_hdr(pkt);

	if (len > packet_last_seg_len(pkt_hdr))
		return NULL;

	pull_tail(pkt_hdr, len);

	return packet_tail(pkt_hdr);
}

int odp_packet_trunc_tail(odp_packet_t *pkt, uint32_t len,
			  void **tail_ptr, uint32_t *tailroom)
{
	int last;
	uint32_t seg_len;
	odp_packet_hdr_t *pkt_hdr = packet_hdr(*pkt);

	if (len > pkt_hdr->frame_len)
		return -1;

	last    = packet_last_seg(pkt_hdr);
	seg_len = packet_seg_len(pkt_hdr, last);

	if (len < seg_len) {
		pull_tail(pkt_hdr, len);
	} else if (CONFIG_PACKET_MAX_SEGS != 1) {
		int num = 0;
		uint32_t pull_len = 0;

		while (seg_len <= len) {
			pull_len = len - seg_len;
			num++;
			seg_len += packet_seg_len(pkt_hdr, last - num);
		}

		free_segments(pkt_hdr, num, len - pull_len, pull_len, 0);
	}

	if (tail_ptr)
		*tail_ptr = packet_tail(pkt_hdr);

	if (tailroom)
		*tailroom = pkt_hdr->tailroom;
	return 0;
}

void *odp_packet_offset(odp_packet_t pkt, uint32_t offset, uint32_t *len,
			odp_packet_seg_t *seg)
{
	int seg_idx;
	odp_packet_hdr_t *pkt_hdr = packet_hdr(pkt);
	void *addr = packet_map(pkt_hdr, offset, len, &seg_idx);

	if (addr != NULL && seg != NULL)
		*seg = seg_idx;

	return addr;
}

/*
 *
 * Meta-data
 * ********************************************************
 *
 */

int odp_packet_input_index(odp_packet_t pkt)
{
	return odp_pktio_index(packet_hdr(pkt)->input);
}

void odp_packet_user_ptr_set(odp_packet_t pkt, const void *ctx)
{
	packet_hdr(pkt)->buf_hdr.buf_cctx = ctx;
}

void *odp_packet_l2_ptr(odp_packet_t pkt, uint32_t *len)
{
	odp_packet_hdr_t *pkt_hdr = packet_hdr(pkt);

	if (!packet_hdr_has_l2(pkt_hdr))
		return NULL;
	return packet_map(pkt_hdr, pkt_hdr->p.l2_offset, len, NULL);
}

uint32_t odp_packet_l2_offset(odp_packet_t pkt)
{
	odp_packet_hdr_t *pkt_hdr = packet_hdr(pkt);

	if (!packet_hdr_has_l2(pkt_hdr))
		return ODP_PACKET_OFFSET_INVALID;
	return pkt_hdr->p.l2_offset;
}

int odp_packet_l2_offset_set(odp_packet_t pkt, uint32_t offset)
{
	odp_packet_hdr_t *pkt_hdr = packet_hdr(pkt);

	if (offset >= pkt_hdr->frame_len)
		return -1;

	packet_hdr_has_l2_set(pkt_hdr, 1);
	pkt_hdr->p.l2_offset = offset;
	return 0;
}

void *odp_packet_l3_ptr(odp_packet_t pkt, uint32_t *len)
{
	odp_packet_hdr_t *pkt_hdr = packet_hdr(pkt);

	if (pkt_hdr->p.parsed_layers < LAYER_L3)
		packet_parse_layer(pkt_hdr, LAYER_L3);
	return packet_map(pkt_hdr, pkt_hdr->p.l3_offset, len, NULL);
}

uint32_t odp_packet_l3_offset(odp_packet_t pkt)
{
	odp_packet_hdr_t *pkt_hdr = packet_hdr(pkt);

	if (pkt_hdr->p.parsed_layers < LAYER_L3)
		packet_parse_layer(pkt_hdr, LAYER_L3);
	return pkt_hdr->p.l3_offset;
}

int odp_packet_l3_offset_set(odp_packet_t pkt, uint32_t offset)
{
	odp_packet_hdr_t *pkt_hdr = packet_hdr(pkt);

	if (offset >= pkt_hdr->frame_len)
		return -1;

	if (pkt_hdr->p.parsed_layers < LAYER_L3)
		packet_parse_layer(pkt_hdr, LAYER_L3);
	pkt_hdr->p.l3_offset = offset;
	return 0;
}

void *odp_packet_l4_ptr(odp_packet_t pkt, uint32_t *len)
{
	odp_packet_hdr_t *pkt_hdr = packet_hdr(pkt);

	if (pkt_hdr->p.parsed_layers < LAYER_L4)
		packet_parse_layer(pkt_hdr, LAYER_L4);
	return packet_map(pkt_hdr, pkt_hdr->p.l4_offset, len, NULL);
}

uint32_t odp_packet_l4_offset(odp_packet_t pkt)
{
	odp_packet_hdr_t *pkt_hdr = packet_hdr(pkt);

	if (pkt_hdr->p.parsed_layers < LAYER_L4)
		packet_parse_layer(pkt_hdr, LAYER_L4);
	return pkt_hdr->p.l4_offset;
}

int odp_packet_l4_offset_set(odp_packet_t pkt, uint32_t offset)
{
	odp_packet_hdr_t *pkt_hdr = packet_hdr(pkt);

	if (offset >= pkt_hdr->frame_len)
		return -1;

	if (pkt_hdr->p.parsed_layers < LAYER_L4)
		packet_parse_layer(pkt_hdr, LAYER_L4);
	pkt_hdr->p.l4_offset = offset;
	return 0;
}

void odp_packet_flow_hash_set(odp_packet_t pkt, uint32_t flow_hash)
{
	odp_packet_hdr_t *pkt_hdr = packet_hdr(pkt);

	pkt_hdr->flow_hash = flow_hash;
	pkt_hdr->p.input_flags.flow_hash = 1;
}

void odp_packet_ts_set(odp_packet_t pkt, odp_time_t timestamp)
{
	odp_packet_hdr_t *pkt_hdr = packet_hdr(pkt);

	pkt_hdr->timestamp = timestamp;
	pkt_hdr->p.input_flags.timestamp = 1;
}

/*
 *
 * Segment level
 * ********************************************************
 *
 */

void *odp_packet_seg_data(odp_packet_t pkt, odp_packet_seg_t seg)
{
	odp_packet_hdr_t *pkt_hdr = packet_hdr(pkt);

	if (odp_unlikely(seg >= pkt_hdr->buf_hdr.segcount))
		return NULL;

	return packet_seg_data(pkt_hdr, seg);
}

uint32_t odp_packet_seg_data_len(odp_packet_t pkt, odp_packet_seg_t seg)
{
	odp_packet_hdr_t *pkt_hdr = packet_hdr(pkt);

	if (odp_unlikely(seg >= pkt_hdr->buf_hdr.segcount))
		return 0;

	return packet_seg_len(pkt_hdr, seg);
}

/*
 *
 * Manipulation
 * ********************************************************
 *
 */

int odp_packet_add_data(odp_packet_t *pkt_ptr, uint32_t offset, uint32_t len)
{
	odp_packet_t pkt = *pkt_ptr;
	odp_packet_hdr_t *pkt_hdr = packet_hdr(pkt);
	uint32_t pktlen = pkt_hdr->frame_len;
	odp_packet_t newpkt;

	if (offset > pktlen)
		return -1;

	newpkt = odp_packet_alloc(pkt_hdr->buf_hdr.pool_hdl, pktlen + len);

	if (newpkt == ODP_PACKET_INVALID)
		return -1;

	if (odp_packet_copy_from_pkt(newpkt, 0, pkt, 0, offset) != 0 ||
	    odp_packet_copy_from_pkt(newpkt, offset + len, pkt, offset,
				     pktlen - offset) != 0) {
		odp_packet_free(newpkt);
		return -1;
	}

	_odp_packet_copy_md_to_packet(pkt, newpkt);
	odp_packet_free(pkt);
	*pkt_ptr = newpkt;

	return 1;
}

int odp_packet_rem_data(odp_packet_t *pkt_ptr, uint32_t offset, uint32_t len)
{
	odp_packet_t pkt = *pkt_ptr;
	odp_packet_hdr_t *pkt_hdr = packet_hdr(pkt);
	uint32_t pktlen = pkt_hdr->frame_len;
	odp_packet_t newpkt;

	if (offset > pktlen || offset + len > pktlen)
		return -1;

	newpkt = odp_packet_alloc(pkt_hdr->buf_hdr.pool_hdl, pktlen - len);

	if (newpkt == ODP_PACKET_INVALID)
		return -1;

	if (odp_packet_copy_from_pkt(newpkt, 0, pkt, 0, offset) != 0 ||
	    odp_packet_copy_from_pkt(newpkt, offset, pkt, offset + len,
				     pktlen - offset - len) != 0) {
		odp_packet_free(newpkt);
		return -1;
	}

	_odp_packet_copy_md_to_packet(pkt, newpkt);
	odp_packet_free(pkt);
	*pkt_ptr = newpkt;

	return 1;
}

int odp_packet_align(odp_packet_t *pkt, uint32_t offset, uint32_t len,
		     uint32_t align)
{
	int rc;
	uint32_t shift;
	uint32_t seglen = 0;  /* GCC */
	odp_packet_hdr_t *pkt_hdr = packet_hdr(*pkt);
	void *addr = packet_map(pkt_hdr, offset, &seglen, NULL);
	uint64_t uaddr = (uint64_t)(uintptr_t)addr;
	uint64_t misalign;

	if (align > ODP_CACHE_LINE_SIZE)
		return -1;

	if (seglen >= len) {
		misalign = align <= 1 ? 0 :
			ROUNDUP_ALIGN(uaddr, align) - uaddr;
		if (misalign == 0)
			return 0;
		shift = align - misalign;
	} else {
		if (len > pkt_hdr->buf_hdr.size)
			return -1;
		shift  = len - seglen;
		uaddr -= shift;
		misalign = align <= 1 ? 0 :
			ROUNDUP_ALIGN(uaddr, align) - uaddr;
		if (misalign)
			shift += align - misalign;
	}

	rc = odp_packet_extend_head(pkt, shift, NULL, NULL);
	if (rc < 0)
		return rc;

	(void)odp_packet_move_data(*pkt, 0, shift,
				   _odp_packet_len(*pkt) - shift);

	(void)odp_packet_trunc_tail(pkt, shift, NULL, NULL);
	return 1;
}

int odp_packet_concat(odp_packet_t *dst, odp_packet_t src)
{
	odp_packet_hdr_t *dst_hdr = packet_hdr(*dst);
	odp_packet_hdr_t *src_hdr = packet_hdr(src);
	int dst_segs        = dst_hdr->buf_hdr.segcount;
	int src_segs        = src_hdr->buf_hdr.segcount;
	odp_pool_t dst_pool = dst_hdr->buf_hdr.pool_hdl;
	odp_pool_t src_pool = src_hdr->buf_hdr.pool_hdl;
	uint32_t dst_len    = dst_hdr->frame_len;
	uint32_t src_len    = src_hdr->frame_len;

	/* Do a copy if resulting packet would be out of segments or packets
	 * are from different pools. */
	if (odp_unlikely((dst_segs + src_segs) > CONFIG_PACKET_MAX_SEGS) ||
	    odp_unlikely(dst_pool != src_pool)) {
		if (odp_packet_extend_tail(dst, src_len, NULL, NULL) >= 0) {
			(void)odp_packet_copy_from_pkt(*dst, dst_len,
						       src, 0, src_len);
			odp_packet_free(src);

			/* Data was moved in memory */
			return 1;
		}

		return -1;
	}

	add_all_segs(dst_hdr, src_hdr);

	dst_hdr->frame_len = dst_len + src_len;
	dst_hdr->tailroom  = src_hdr->tailroom;

	/* Data was not moved in memory */
	return 0;
}

int odp_packet_split(odp_packet_t *pkt, uint32_t len, odp_packet_t *tail)
{
	uint32_t pktlen = _odp_packet_len(*pkt);

	if (len >= pktlen || tail == NULL)
		return -1;

	*tail = odp_packet_copy_part(*pkt, len, pktlen - len,
				     odp_packet_pool(*pkt));

	if (*tail == ODP_PACKET_INVALID)
		return -1;

	return odp_packet_trunc_tail(pkt, pktlen - len, NULL, NULL);
}

/*
 *
 * Copy
 * ********************************************************
 *
 */

odp_packet_t odp_packet_copy(odp_packet_t pkt, odp_pool_t pool)
{
	odp_packet_hdr_t *srchdr = packet_hdr(pkt);
	uint32_t pktlen = srchdr->frame_len;
	odp_packet_t newpkt = odp_packet_alloc(pool, pktlen);

	if (newpkt != ODP_PACKET_INVALID) {
		if (_odp_packet_copy_md_to_packet(pkt, newpkt) ||
		    odp_packet_copy_from_pkt(newpkt, 0, pkt, 0, pktlen)) {
			odp_packet_free(newpkt);
			newpkt = ODP_PACKET_INVALID;
		}
	}

	return newpkt;
}

odp_packet_t odp_packet_copy_part(odp_packet_t pkt, uint32_t offset,
				  uint32_t len, odp_pool_t pool)
{
	uint32_t pktlen = _odp_packet_len(pkt);
	odp_packet_t newpkt;

	if (offset >= pktlen || offset + len > pktlen)
		return ODP_PACKET_INVALID;

	newpkt = odp_packet_alloc(pool, len);
	if (newpkt != ODP_PACKET_INVALID)
		odp_packet_copy_from_pkt(newpkt, 0, pkt, offset, len);

	return newpkt;
}

int odp_packet_copy_to_mem(odp_packet_t pkt, uint32_t offset,
			   uint32_t len, void *dst)
{
	void *mapaddr;
	uint32_t seglen = 0; /* GCC */
	uint32_t cpylen;
	uint8_t *dstaddr = (uint8_t *)dst;
	odp_packet_hdr_t *pkt_hdr = packet_hdr(pkt);

	if (offset + len > pkt_hdr->frame_len)
		return -1;

	while (len > 0) {
		mapaddr = packet_map(pkt_hdr, offset, &seglen, NULL);
		cpylen = len > seglen ? seglen : len;
		memcpy(dstaddr, mapaddr, cpylen);
		offset  += cpylen;
		dstaddr += cpylen;
		len     -= cpylen;
	}

	return 0;
}

int odp_packet_copy_from_mem(odp_packet_t pkt, uint32_t offset,
			     uint32_t len, const void *src)
{
	void *mapaddr;
	uint32_t seglen = 0; /* GCC */
	uint32_t cpylen;
	const uint8_t *srcaddr = (const uint8_t *)src;
	odp_packet_hdr_t *pkt_hdr = packet_hdr(pkt);

	if (offset + len > pkt_hdr->frame_len)
		return -1;

	while (len > 0) {
		mapaddr = packet_map(pkt_hdr, offset, &seglen, NULL);
		cpylen = len > seglen ? seglen : len;
		memcpy(mapaddr, srcaddr, cpylen);
		offset  += cpylen;
		srcaddr += cpylen;
		len     -= cpylen;
	}

	return 0;
}

int odp_packet_copy_from_pkt(odp_packet_t dst, uint32_t dst_offset,
			     odp_packet_t src, uint32_t src_offset,
			     uint32_t len)
{
	odp_packet_hdr_t *dst_hdr = packet_hdr(dst);
	odp_packet_hdr_t *src_hdr = packet_hdr(src);
	void *dst_map;
	void *src_map;
	uint32_t cpylen, minseg;
	uint32_t dst_seglen = 0; /* GCC */
	uint32_t src_seglen = 0; /* GCC */
	int overlap;

	if (dst_offset + len > dst_hdr->frame_len ||
	    src_offset + len > src_hdr->frame_len)
		return -1;

	overlap = (dst_hdr == src_hdr &&
		   ((dst_offset <= src_offset &&
		     dst_offset + len >= src_offset) ||
		    (src_offset <= dst_offset &&
		     src_offset + len >= dst_offset)));

	if (overlap && src_offset < dst_offset) {
		odp_packet_t temp =
			odp_packet_copy_part(src, src_offset, len,
					     odp_packet_pool(src));
		if (temp == ODP_PACKET_INVALID)
			return -1;
		odp_packet_copy_from_pkt(dst, dst_offset, temp, 0, len);
		odp_packet_free(temp);
		return 0;
	}

	while (len > 0) {
		dst_map = packet_map(dst_hdr, dst_offset, &dst_seglen, NULL);
		src_map = packet_map(src_hdr, src_offset, &src_seglen, NULL);

		minseg = dst_seglen > src_seglen ? src_seglen : dst_seglen;
		cpylen = len > minseg ? minseg : len;

		if (overlap)
			memmove(dst_map, src_map, cpylen);
		else
			memcpy(dst_map, src_map, cpylen);

		dst_offset += cpylen;
		src_offset += cpylen;
		len        -= cpylen;
	}

	return 0;
}

int odp_packet_copy_data(odp_packet_t pkt, uint32_t dst_offset,
			 uint32_t src_offset, uint32_t len)
{
	return odp_packet_copy_from_pkt(pkt, dst_offset,
					pkt, src_offset, len);
}

int odp_packet_move_data(odp_packet_t pkt, uint32_t dst_offset,
			 uint32_t src_offset, uint32_t len)
{
	return odp_packet_copy_from_pkt(pkt, dst_offset,
					pkt, src_offset, len);
}

/*
 *
 * Debugging
 * ********************************************************
 *
 */

void odp_packet_print(odp_packet_t pkt)
{
	odp_packet_seg_t seg;
	int max_len = 512;
	char str[max_len];
	int len = 0;
	int n = max_len - 1;
	odp_packet_hdr_t *hdr = packet_hdr(pkt);
	odp_buffer_t buf      = _odp_packet_to_buffer(pkt);

	len += snprintf(&str[len], n - len, "Packet ");
	len += odp_buffer_snprint(&str[len], n - len, buf);
	len += snprintf(&str[len], n - len, "  input_flags  0x%" PRIx64 "\n",
			hdr->p.input_flags.all);
	len += snprintf(&str[len], n - len, "  error_flags  0x%" PRIx32 "\n",
			hdr->p.error_flags.all);
	len += snprintf(&str[len], n - len,
			"  output_flags 0x%" PRIx32 "\n",
			hdr->p.output_flags.all);
	len += snprintf(&str[len], n - len,
			"  l2_offset    %" PRIu32 "\n", hdr->p.l2_offset);
	len += snprintf(&str[len], n - len,
			"  l3_offset    %" PRIu32 "\n", hdr->p.l3_offset);
	len += snprintf(&str[len], n - len,
			"  l4_offset    %" PRIu32 "\n", hdr->p.l4_offset);
	len += snprintf(&str[len], n - len,
			"  frame_len    %" PRIu32 "\n", hdr->frame_len);
	len += snprintf(&str[len], n - len,
			"  input        %" PRIu64 "\n",
			odp_pktio_to_u64(hdr->input));
	len += snprintf(&str[len], n - len,
			"  headroom     %" PRIu32 "\n",
			odp_packet_headroom(pkt));
	len += snprintf(&str[len], n - len,
			"  tailroom     %" PRIu32 "\n",
			odp_packet_tailroom(pkt));
	len += snprintf(&str[len], n - len,
			"  num_segs     %i\n", odp_packet_num_segs(pkt));

	seg = odp_packet_first_seg(pkt);

	while (seg != ODP_PACKET_SEG_INVALID) {
		len += snprintf(&str[len], n - len,
				"    seg_len    %" PRIu32 "\n",
				odp_packet_seg_data_len(pkt, seg));

		seg = odp_packet_next_seg(pkt, seg);
	}

	str[len] = '\0';

	ODP_PRINT("\n%s\n", str);
}

int odp_packet_is_valid(odp_packet_t pkt)
{
	if (odp_buffer_is_valid(_odp_packet_to_buffer(pkt)) == 0)
		return 0;

	if (odp_event_type(odp_packet_to_event(pkt)) != ODP_EVENT_PACKET)
		return 0;

	return 1;
}

/*
 *
 * Internal Use Routines
 * ********************************************************
 *
 */

int _odp_packet_copy_md_to_packet(odp_packet_t srcpkt, odp_packet_t dstpkt)
{
	odp_packet_hdr_t *srchdr = packet_hdr(srcpkt);
	odp_packet_hdr_t *dsthdr = packet_hdr(dstpkt);

	dsthdr->input = srchdr->input;
	dsthdr->dst_queue = srchdr->dst_queue;
	dsthdr->buf_hdr.buf_u64 = srchdr->buf_hdr.buf_u64;
	if (dsthdr->buf_hdr.uarea_addr != NULL &&
	    srchdr->buf_hdr.uarea_addr != NULL)
		memcpy(dsthdr->buf_hdr.uarea_addr,
		       srchdr->buf_hdr.uarea_addr,
		       dsthdr->buf_hdr.uarea_size <=
		       srchdr->buf_hdr.uarea_size ?
		       dsthdr->buf_hdr.uarea_size :
		       srchdr->buf_hdr.uarea_size);

	copy_packet_parser_metadata(srchdr, dsthdr);

	/* Metadata copied, but return indication of whether the packet
	 * user area was truncated in the process. Note this can only
	 * happen when copying between different pools.
	 */
	return dsthdr->buf_hdr.uarea_size < srchdr->buf_hdr.uarea_size;
}

/**
 * Parser helper function for IPv4
 */
static inline uint8_t parse_ipv4(packet_parser_t *prs, const uint8_t **parseptr,
				 uint32_t *offset, uint32_t frame_len)
{
	const _odp_ipv4hdr_t *ipv4 = (const _odp_ipv4hdr_t *)*parseptr;
	uint8_t ver = _ODP_IPV4HDR_VER(ipv4->ver_ihl);
	uint8_t ihl = _ODP_IPV4HDR_IHL(ipv4->ver_ihl);
	uint16_t frag_offset;
	uint32_t dstaddr = odp_be_to_cpu_32(ipv4->dst_addr);

	prs->l3_len = odp_be_to_cpu_16(ipv4->tot_len);

	if (odp_unlikely(ihl < _ODP_IPV4HDR_IHL_MIN) ||
	    odp_unlikely(ver != 4) ||
	    (prs->l3_len > frame_len - *offset)) {
		prs->error_flags.ip_err = 1;
		return 0;
	}

	*offset   += ihl * 4;
	*parseptr += ihl * 4;

	if (odp_unlikely(ihl > _ODP_IPV4HDR_IHL_MIN))
		prs->input_flags.ipopt = 1;

	/* A packet is a fragment if:
	*  "more fragments" flag is set (all fragments except the last)
	*     OR
	*  "fragment offset" field is nonzero (all fragments except the first)
	*/
	frag_offset = odp_be_to_cpu_16(ipv4->frag_offset);
	if (odp_unlikely(_ODP_IPV4HDR_IS_FRAGMENT(frag_offset)))
		prs->input_flags.ipfrag = 1;

	/* Handle IPv4 broadcast / multicast */
	prs->input_flags.ip_bcast = (dstaddr == 0xffffffff);
	prs->input_flags.ip_mcast = (dstaddr >> 28) == 0xd;

	return ipv4->proto;
}

/**
 * Parser helper function for IPv6
 */
static inline uint8_t parse_ipv6(packet_parser_t *prs, const uint8_t **parseptr,
				 uint32_t *offset, uint32_t frame_len,
				 uint32_t seg_len)
{
	const _odp_ipv6hdr_t *ipv6 = (const _odp_ipv6hdr_t *)*parseptr;
	const _odp_ipv6hdr_ext_t *ipv6ext;
	uint32_t dstaddr0 = odp_be_to_cpu_32(ipv6->dst_addr.u8[0]);

	prs->l3_len = odp_be_to_cpu_16(ipv6->payload_len) +
				_ODP_IPV6HDR_LEN;

	/* Basic sanity checks on IPv6 header */
	if ((odp_be_to_cpu_32(ipv6->ver_tc_flow) >> 28) != 6 ||
	    prs->l3_len > frame_len - *offset) {
		prs->error_flags.ip_err = 1;
		return 0;
	}

	/* IPv6 broadcast / multicast flags */
	prs->input_flags.ip_mcast = (dstaddr0 & 0xff000000) == 0xff000000;
	prs->input_flags.ip_bcast = 0;

	/* Skip past IPv6 header */
	*offset   += sizeof(_odp_ipv6hdr_t);
	*parseptr += sizeof(_odp_ipv6hdr_t);

	/* Skip past any IPv6 extension headers */
	if (ipv6->next_hdr == _ODP_IPPROTO_HOPOPTS ||
	    ipv6->next_hdr == _ODP_IPPROTO_ROUTE) {
		prs->input_flags.ipopt = 1;

		do  {
			ipv6ext    = (const _odp_ipv6hdr_ext_t *)*parseptr;
			uint16_t extlen = 8 + ipv6ext->ext_len * 8;

			*offset   += extlen;
			*parseptr += extlen;
		} while ((ipv6ext->next_hdr == _ODP_IPPROTO_HOPOPTS ||
			  ipv6ext->next_hdr == _ODP_IPPROTO_ROUTE) &&
			 *offset < seg_len);

		if (*offset >= prs->l3_offset +
		    odp_be_to_cpu_16(ipv6->payload_len)) {
			prs->error_flags.ip_err = 1;
			return 0;
		}

		if (ipv6ext->next_hdr == _ODP_IPPROTO_FRAG)
			prs->input_flags.ipfrag = 1;

		return ipv6ext->next_hdr;
	}

	if (odp_unlikely(ipv6->next_hdr == _ODP_IPPROTO_FRAG)) {
		prs->input_flags.ipopt = 1;
		prs->input_flags.ipfrag = 1;
	}

	return ipv6->next_hdr;
}

/**
 * Parser helper function for TCP
 */
static inline void parse_tcp(packet_parser_t *prs,
			     const uint8_t **parseptr, uint32_t *offset)
{
	const _odp_tcphdr_t *tcp = (const _odp_tcphdr_t *)*parseptr;

	if (tcp->hl < sizeof(_odp_tcphdr_t) / sizeof(uint32_t))
		prs->error_flags.tcp_err = 1;
	else if ((uint32_t)tcp->hl * 4 > sizeof(_odp_tcphdr_t))
		prs->input_flags.tcpopt = 1;

	prs->l4_len = prs->l3_len +
		prs->l3_offset - prs->l4_offset;

	if (offset)
		*offset   += (uint32_t)tcp->hl * 4;
	*parseptr += (uint32_t)tcp->hl * 4;
}

/**
 * Parser helper function for UDP
 */
static inline void parse_udp(packet_parser_t *prs,
			     const uint8_t **parseptr, uint32_t *offset)
{
	const _odp_udphdr_t *udp = (const _odp_udphdr_t *)*parseptr;
	uint32_t udplen = odp_be_to_cpu_16(udp->length);

	if (udplen < sizeof(_odp_udphdr_t) ||
	    udplen > (prs->l3_len +
		      prs->l4_offset - prs->l3_offset)) {
		prs->error_flags.udp_err = 1;
	}

	prs->l4_len = udplen;

	if (offset)
		*offset   += sizeof(_odp_udphdr_t);
	*parseptr += sizeof(_odp_udphdr_t);
}

/**
 * Initialize L2 related parser flags and metadata
 */
void packet_parse_l2(packet_parser_t *prs, uint32_t frame_len)
{
	/* Packet alloc or reset have already init other offsets and flags */

	/* We only support Ethernet for now */
	prs->input_flags.eth = 1;

	/* Detect jumbo frames */
	if (frame_len > _ODP_ETH_LEN_MAX)
		prs->input_flags.jumbo = 1;

	/* Assume valid L2 header, no CRC/FCS check in SW */
	prs->input_flags.l2 = 1;

	prs->input_flags.parsed_l2 = 1;
}

/**
 * Parse common packet headers up to given layer
 *
 * The function expects at least PACKET_PARSE_SEG_LEN bytes of data to be
 * available from the ptr.
 */
int packet_parse_common(packet_parser_t *prs, const uint8_t *ptr,
			uint32_t frame_len, uint32_t seg_len, layer_t layer)
{
	uint32_t offset;
	const uint8_t *parseptr;

	switch (prs->parsed_layers) {
	case LAYER_NONE:
	/* Fall through */

	case LAYER_L2:
	{
		const _odp_ethhdr_t *eth;
		uint16_t macaddr0, macaddr2, macaddr4;
		const _odp_vlanhdr_t *vlan;

		offset = sizeof(_odp_ethhdr_t);
		if (packet_parse_l2_not_done(prs))
			packet_parse_l2(prs, frame_len);

		eth = (const _odp_ethhdr_t *)ptr;

		/* Handle Ethernet broadcast/multicast addresses */
		macaddr0 = odp_be_to_cpu_16(*((const uint16_t *)
					    (const void *)eth));
		prs->input_flags.eth_mcast = (macaddr0 & 0x0100) == 0x0100;

		if (macaddr0 == 0xffff) {
			macaddr2 =
				odp_be_to_cpu_16(*((const uint16_t *)
						   (const void *)eth + 1));
			macaddr4 =
				odp_be_to_cpu_16(*((const uint16_t *)
						   (const void *)eth + 2));
			prs->input_flags.eth_bcast =
				(macaddr2 == 0xffff) && (macaddr4 == 0xffff);
		} else {
			prs->input_flags.eth_bcast = 0;
		}

		/* Get Ethertype */
		prs->ethtype = odp_be_to_cpu_16(eth->type);
		parseptr = (const uint8_t *)(eth + 1);

		/* Check for SNAP vs. DIX */
		if (prs->ethtype < _ODP_ETH_LEN_MAX) {
			prs->input_flags.snap = 1;
			if (prs->ethtype > frame_len - offset) {
				prs->error_flags.snap_len = 1;
				goto parse_exit;
			}
			prs->ethtype = odp_be_to_cpu_16(*((const uint16_t *)
							(uintptr_t)
							(parseptr + 6)));
			offset   += 8;
			parseptr += 8;
		}

		/* Parse the VLAN header(s), if present */
		if (prs->ethtype == _ODP_ETHTYPE_VLAN_OUTER) {
			prs->input_flags.vlan_qinq = 1;
			prs->input_flags.vlan = 1;

			vlan = (const _odp_vlanhdr_t *)parseptr;
			prs->ethtype = odp_be_to_cpu_16(vlan->type);
			offset += sizeof(_odp_vlanhdr_t);
			parseptr += sizeof(_odp_vlanhdr_t);
		}

		if (prs->ethtype == _ODP_ETHTYPE_VLAN) {
			prs->input_flags.vlan = 1;
			vlan = (const _odp_vlanhdr_t *)parseptr;
			prs->ethtype = odp_be_to_cpu_16(vlan->type);
			offset += sizeof(_odp_vlanhdr_t);
			parseptr += sizeof(_odp_vlanhdr_t);
		}

		prs->l3_offset = offset;
		prs->parsed_layers = LAYER_L2;
		if (layer == LAYER_L2)
			return prs->error_flags.all != 0;
	}
	/* Fall through */

	case LAYER_L3:
	{
		offset = prs->l3_offset;
		parseptr = (const uint8_t *)(ptr + offset);
		/* Set l3_offset+flag only for known ethtypes */
		prs->input_flags.l3 = 1;

		/* Parse Layer 3 headers */
		switch (prs->ethtype) {
		case _ODP_ETHTYPE_IPV4:
			prs->input_flags.ipv4 = 1;
			prs->ip_proto = parse_ipv4(prs, &parseptr, &offset,
						   frame_len);
			break;

		case _ODP_ETHTYPE_IPV6:
			prs->input_flags.ipv6 = 1;
			prs->ip_proto = parse_ipv6(prs, &parseptr, &offset,
						   frame_len, seg_len);
			break;

		case _ODP_ETHTYPE_ARP:
			prs->input_flags.arp = 1;
			prs->ip_proto = 255;  /* Reserved invalid by IANA */
			break;

		default:
			prs->input_flags.l3 = 0;
			prs->l3_offset = ODP_PACKET_OFFSET_INVALID;
			prs->ip_proto = 255;  /* Reserved invalid by IANA */
		}

		/* Set l4_offset+flag only for known ip_proto */
		prs->l4_offset = offset;
		prs->parsed_layers = LAYER_L3;
		if (layer == LAYER_L3)
			return prs->error_flags.all != 0;
	}
	/* Fall through */

	case LAYER_L4:
	{
		offset = prs->l4_offset;
		parseptr = (const uint8_t *)(ptr + offset);
		prs->input_flags.l4 = 1;

		/* Parse Layer 4 headers */
		switch (prs->ip_proto) {
		case _ODP_IPPROTO_ICMP:
			prs->input_flags.icmp = 1;
			break;

		case _ODP_IPPROTO_TCP:
			if (odp_unlikely(offset + _ODP_TCPHDR_LEN > seg_len))
				return -1;
			prs->input_flags.tcp = 1;
			parse_tcp(prs, &parseptr, NULL);
			break;

		case _ODP_IPPROTO_UDP:
			if (odp_unlikely(offset + _ODP_UDPHDR_LEN > seg_len))
				return -1;
			prs->input_flags.udp = 1;
			parse_udp(prs, &parseptr, NULL);
			break;

		case _ODP_IPPROTO_AH:
			prs->input_flags.ipsec = 1;
			prs->input_flags.ipsec_ah = 1;
			break;

		case _ODP_IPPROTO_ESP:
			prs->input_flags.ipsec = 1;
			prs->input_flags.ipsec_esp = 1;
			break;

		case _ODP_IPPROTO_SCTP:
			prs->input_flags.sctp = 1;
			break;

		default:
			prs->input_flags.l4 = 0;
			prs->l4_offset = ODP_PACKET_OFFSET_INVALID;
			break;
		}

		prs->parsed_layers = LAYER_L4;
		break;
	}

	case LAYER_ALL:
		break;

	default:
		ODP_ERR("Invalid parse layer: %d\n", (int)layer);
		return -1;
	}

	prs->parsed_layers = LAYER_ALL;

parse_exit:
	return prs->error_flags.all != 0;
}

/**
 * Simple packet parser
 */
int packet_parse_layer(odp_packet_hdr_t *pkt_hdr, layer_t layer)
{
	uint32_t seg_len = packet_first_seg_len(pkt_hdr);
	void *base = packet_data(pkt_hdr);

	return packet_parse_common(&pkt_hdr->p, base, pkt_hdr->frame_len,
				   seg_len, layer);
}

uint64_t odp_packet_to_u64(odp_packet_t hdl)
{
	return _odp_pri(hdl);
}

uint64_t odp_packet_seg_to_u64(odp_packet_seg_t hdl)
{
	return _odp_pri(hdl);
}

<<<<<<< HEAD
odp_packet_t odp_packet_ref_static(odp_packet_t pkt)
{
	return odp_packet_copy(pkt, odp_packet_pool(pkt));
}

odp_packet_t odp_packet_ref(odp_packet_t pkt, uint32_t offset)
{
	odp_packet_t new;
	int ret;

	new = odp_packet_copy(pkt, odp_packet_pool(pkt));

	if (new == ODP_PACKET_INVALID) {
		ODP_ERR("copy failed\n");
		return ODP_PACKET_INVALID;
	}

	ret = odp_packet_trunc_head(&new, offset, NULL, NULL);

	if (ret < 0) {
		ODP_ERR("trunk_head failed\n");
		odp_packet_free(new);
		return ODP_PACKET_INVALID;
	}

	return new;
}

odp_packet_t odp_packet_ref_pkt(odp_packet_t pkt, uint32_t offset,
				odp_packet_t hdr)
{
	odp_packet_t new;
	int ret;

	new = odp_packet_copy(pkt, odp_packet_pool(pkt));

	if (new == ODP_PACKET_INVALID) {
		ODP_ERR("copy failed\n");
		return ODP_PACKET_INVALID;
	}

	if (offset) {
		ret = odp_packet_trunc_head(&new, offset, NULL, NULL);

		if (ret < 0) {
			ODP_ERR("trunk_head failed\n");
			odp_packet_free(new);
			return ODP_PACKET_INVALID;
		}
	}

	ret = odp_packet_concat(&hdr, new);

	if (ret < 0) {
		ODP_ERR("concat failed\n");
		odp_packet_free(new);
		return ODP_PACKET_INVALID;
	}

	return hdr;
}

int odp_packet_has_ref(odp_packet_t pkt)
{
	(void)pkt;

	return 0;
}

uint32_t odp_packet_unshared_len(odp_packet_t pkt)
{
	return odp_packet_len(pkt);
}
=======
/* Include non-inlined versions of API functions */
#if ODP_ABI_COMPAT == 1
#include <odp/api/plat/packet_inlines_api.h>
#endif
>>>>>>> ff7600a1
<|MERGE_RESOLUTION|>--- conflicted
+++ resolved
@@ -2144,7 +2144,6 @@
 	return _odp_pri(hdl);
 }
 
-<<<<<<< HEAD
 odp_packet_t odp_packet_ref_static(odp_packet_t pkt)
 {
 	return odp_packet_copy(pkt, odp_packet_pool(pkt));
@@ -2218,9 +2217,8 @@
 {
 	return odp_packet_len(pkt);
 }
-=======
+
 /* Include non-inlined versions of API functions */
 #if ODP_ABI_COMPAT == 1
 #include <odp/api/plat/packet_inlines_api.h>
-#endif
->>>>>>> ff7600a1
+#endif