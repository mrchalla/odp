--- conflicted
+++ resolved
@@ -1299,7 +1299,6 @@
 static unsigned schedule_max_ordered_locks(void)
 {
 	return CONFIG_QUEUE_MAX_ORD_LOCKS;
-<<<<<<< HEAD
 }
 
 static inline bool is_atomic_queue(unsigned int queue_index)
@@ -1314,22 +1313,6 @@
 
 static void schedule_save_context(uint32_t queue_index)
 {
-=======
-}
-
-static inline bool is_atomic_queue(unsigned int queue_index)
-{
-	return (sched->queues[queue_index].sync == ODP_SCHED_SYNC_ATOMIC);
-}
-
-static inline bool is_ordered_queue(unsigned int queue_index)
-{
-	return (sched->queues[queue_index].sync == ODP_SCHED_SYNC_ORDERED);
-}
-
-static void schedule_save_context(uint32_t queue_index)
-{
->>>>>>> f4f7679d
 	if (is_atomic_queue(queue_index)) {
 		thread_local.atomic = &sched->availables[queue_index];
 	} else if (is_ordered_queue(queue_index)) {
