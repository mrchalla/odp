--- conflicted
+++ resolved
@@ -466,11 +466,7 @@
 			}
 		}
 
-<<<<<<< HEAD
-		sched_fn->pktio_start(pktio_to_id(hdl), num, index, odpq);
-=======
 		sched_fn->pktio_start(_odp_pktio_index(hdl), num, index, odpq);
->>>>>>> 257b08b3
 	}
 
 	return res;
@@ -659,15 +655,9 @@
 	return nbr;
 }
 
-<<<<<<< HEAD
 int pktin_poll_one(int pktio_index,
 		   int rx_queue,
 		   odp_event_t evt_tbl[QUEUE_MULTI_MAX])
-=======
-int sched_cb_pktin_poll_one(int pktio_index,
-			    int rx_queue,
-			    odp_event_t evt_tbl[QUEUE_MULTI_MAX])
->>>>>>> 257b08b3
 {
 	int num_rx, num_pkts, i;
 	pktio_entry_t *entry = pktio_entry_by_index(pktio_index);
@@ -693,11 +683,7 @@
 	num_rx = 0;
 	for (i = 0; i < num_pkts; i++) {
 		pkt = packets[i];
-<<<<<<< HEAD
-		pkt_hdr = odp_packet_hdr(pkt);
-=======
 		pkt_hdr = packet_hdr(pkt);
->>>>>>> 257b08b3
 		if (odp_unlikely(pkt_hdr->p.input_flags.dst_queue)) {
 			queue = pkt_hdr->dst_queue;
 			buf_hdr = packet_to_buf_hdr(pkt);
@@ -715,11 +701,7 @@
 	return num_rx;
 }
 
-<<<<<<< HEAD
 int pktin_poll(int pktio_index, int num_queue, int index[])
-=======
-int sched_cb_pktin_poll(int pktio_index, int num_queue, int index[])
->>>>>>> 257b08b3
 {
 	odp_buffer_hdr_t *hdr_tbl[QUEUE_MULTI_MAX];
 	int num, idx;
