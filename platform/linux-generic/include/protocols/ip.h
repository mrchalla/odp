/* Copyright (c) 2016, Linaro Limited
 * All rights reserved.
 *
 * SPDX-License-Identifier:     BSD-3-Clause
 */

/**
 * @file
 *
 * ODP IP header
 */

#ifndef ODP_IP_H_
#define ODP_IP_H_

#ifdef __cplusplus
extern "C" {
#endif

#include <odp_api.h>

/** @addtogroup odp_header ODP HEADER
 *  @{
 */

#define _ODP_IPV4             4  /**< IP version 4 */
#define _ODP_IPV4HDR_LEN     20  /**< Min length of IP header (no options) */
#define _ODP_IPV4HDR_IHL_MIN  5  /**< Minimum IHL value*/
#define _ODP_IPV4ADDR_LEN     4  /**< IPv4 address length in bytes */

/** The one byte IPv4 tos or IPv6 tc field is composed of the following two
 * subfields - a six bit Differentiated Service Code Point (DSCP) and a two
 * bit Explicit Congestion Notification (ECN) subfield.  The following
 * constants can be used to extract or modify these fields.  Despite the
 * name prefix being _ODP_IP_TOS_* these constants apply equally well for
 * the IPv6 Traffic Class (tc) field.
 */
#define _ODP_IP_TOS_MAX_DSCP   63    /**< 6-bit DSCP field has max value 63  */
#define _ODP_IP_TOS_DSCP_MASK  0xFC  /**< DSCP field is in bits <7:2>  */
#define _ODP_IP_TOS_DSCP_SHIFT 2     /**< DSCP field is shifted letf by 2  */
#define _ODP_IP_TOS_MAX_ECN    3     /**< 2-bit ECN field has max value 3  */
#define _ODP_IP_TOS_ECN_MASK   0x03  /**< ECN field is in bits <1:0>  */
#define _ODP_IP_TOS_ECN_SHIFT  0     /**< ECN field is not shifted.  */

/** The following constants give names to the four possible ECN values,
 * as described in RFC 3168.
 */
#define _ODP_IP_ECN_NOT_ECT  0  /**< 0 indicates not participating in ECN */
#define _ODP_IP_ECN_ECT1     1  /**< Indicates no congestion seen yet */
#define _ODP_IP_ECN_ECT0     2  /**< Indicates no congestion seen yet */
#define _ODP_IP_ECN_CE       3  /**< Used to signal Congestion Experienced */

/** @internal Returns IPv4 version */
#define _ODP_IPV4HDR_VER(ver_ihl) (((ver_ihl) & 0xf0) >> 4)

/** @internal Returns IPv4 header length */
#define _ODP_IPV4HDR_IHL(ver_ihl) ((ver_ihl) & 0x0f)

/** @internal Returns IPv4 DSCP */
#define _ODP_IPV4HDR_DSCP(tos) (((tos) & 0xfc) >> 2)

/** @internal Returns IPv4 Don't fragment */
#define _ODP_IPV4HDR_FLAGS_DONT_FRAG(frag_offset)  ((frag_offset) & 0x4000)

/** @internal Returns IPv4 more fragments */
#define _ODP_IPV4HDR_FLAGS_MORE_FRAGS(frag_offset)  ((frag_offset) & 0x2000)

/** @internal Returns IPv4 fragment offset */
#define _ODP_IPV4HDR_FRAG_OFFSET(frag_offset) ((frag_offset) & 0x1fff)

/** @internal Returns true if IPv4 packet is a fragment */
#define _ODP_IPV4HDR_IS_FRAGMENT(frag_offset) ((frag_offset) & 0x3fff)

/** IPv4 header */
typedef struct ODP_PACKED {
	uint8_t    ver_ihl;     /**< Version / Header length */
	uint8_t    tos;         /**< Type of service */
	odp_u16be_t tot_len;    /**< Total length */
	odp_u16be_t id;         /**< ID */
	odp_u16be_t frag_offset;/**< Fragmentation offset */
	uint8_t    ttl;         /**< Time to live */
	uint8_t    proto;       /**< Protocol */
	odp_u16sum_t chksum;    /**< Checksum */
	odp_u32be_t src_addr;   /**< Source address */
	odp_u32be_t dst_addr;   /**< Destination address */
} _odp_ipv4hdr_t;

/** @internal Compile time assert */
ODP_STATIC_ASSERT(sizeof(_odp_ipv4hdr_t) == _ODP_IPV4HDR_LEN,
		  "_ODP_IPV4HDR_T__SIZE_ERROR");

/** IPv6 version */
#define _ODP_IPV6 6

/** IPv6 header length */
#define _ODP_IPV6HDR_LEN 40

/** IPv6 address length in bytes */
#define _ODP_IPV6ADDR_LEN 16

/** The following constants can be used to access the three subfields
 * of the 4 byte ver_tc_flow field - namely the four bit Version subfield,
 * the eight bit Traffic Class subfield (TC) and the twenty bit Flow Label
 * subfield.  Note that the IPv6 TC field is analogous to the IPv4 TOS
 * field and is composed of the DSCP and ECN subfields.  Use the _ODP_IP_TOS_*
 * constants above to access these subfields.
 */
#define _ODP_IPV6HDR_VERSION_MASK     0xF0000000 /**< Version field bit mask */
#define _ODP_IPV6HDR_VERSION_SHIFT    28         /**< Version field shift */
#define _ODP_IPV6HDR_TC_MASK          0x0FF00000 /**< TC field bit mask */
#define _ODP_IPV6HDR_TC_SHIFT         20         /**< TC field shift */
#define _ODP_IPV6HDR_FLOW_LABEL_MASK  0x000FFFFF /**< Flow Label bit mask */
#define _ODP_IPV6HDR_FLOW_LABEL_SHIFT 0          /**< Flow Label shift */

/** @internal Returns IPv6 DSCP */
#define _ODP_IPV6HDR_DSCP(ver_tc_flow) \
	(uint8_t)((((ver_tc_flow) & 0x0fc00000) >> 22) & 0xff)

/**
 * Ipv6 address
 */
typedef union ODP_PACKED {
	uint8_t		u8[16];
	odp_u16be_t	u16[8];
	odp_u32be_t	u32[4];
	odp_u64be_t	u64[2];
} _odp_ipv6_addr_t;

/**
 * IPv6 header
 */
typedef struct ODP_PACKED {
	odp_u32be_t ver_tc_flow; /**< Version / Traffic class / Flow label */
	odp_u16be_t payload_len; /**< Payload length */
	uint8_t    next_hdr;     /**< Next header */
	uint8_t    hop_limit;    /**< Hop limit */
	_odp_ipv6_addr_t src_addr; /**< Source address */
	_odp_ipv6_addr_t dst_addr; /**< Destination address */
} _odp_ipv6hdr_t;

/** @internal Compile time assert */
ODP_STATIC_ASSERT(sizeof(_odp_ipv6hdr_t) == _ODP_IPV6HDR_LEN,
		  "_ODP_IPV6HDR_T__SIZE_ERROR");

/**
 * IPv6 Header extensions
 */
typedef struct ODP_PACKED {
	uint8_t    next_hdr;     /**< Protocol of next header */
	uint8_t    ext_len;      /**< Length of this extension in 8 byte units,
				    not counting first 8 bytes, so 0 = 8 bytes
				    1 = 16 bytes, etc. */
	uint8_t    filler[6];    /**< Fill out first 8 byte segment */
} _odp_ipv6hdr_ext_t;

/** @name
 * IP protocol values (IPv4:'proto' or IPv6:'next_hdr')
 * @{*/
#define _ODP_IPPROTO_HOPOPTS 0x00 /**< IPv6 hop-by-hop options */
<<<<<<< HEAD
#define _ODP_IPPROTO_ICMPv4  0x01 /**< Internet Control Message Protocol (1) */
=======
#define _ODP_IPPROTO_ICMPV4  0x01 /**< Internet Control Message Protocol (1) */
>>>>>>> 257b08b3
#define _ODP_IPPROTO_IPIP    0x04 /**< IP Encapsulation within IP (4) */
#define _ODP_IPPROTO_TCP     0x06 /**< Transmission Control Protocol (6) */
#define _ODP_IPPROTO_UDP     0x11 /**< User Datagram Protocol (17) */
#define _ODP_IPPROTO_IPV6    0x29 /**< IPv6 Routing header (41) */
#define _ODP_IPPROTO_ROUTE   0x2B /**< IPv6 Routing header (43) */
#define _ODP_IPPROTO_FRAG    0x2C /**< IPv6 Fragment (44) */
#define _ODP_IPPROTO_AH      0x33 /**< Authentication Header (51) */
#define _ODP_IPPROTO_ESP     0x32 /**< Encapsulating Security Payload (50) */
#define _ODP_IPPROTO_ICMPV6  0x3A /**< Internet Control Message Protocol (58) */
#define _ODP_IPPROTO_DEST    0x3C /**< IPv6 Destination header (60) */
#define _ODP_IPPROTO_SCTP    0x84 /**< Stream Control Transmission protocol
				       (132) */
#define _ODP_IPPROTO_INVALID 0xFF /**< Reserved invalid by IANA */

/**@}*/

/**
 * @}
 */
#ifdef __cplusplus
}
#endif

#endif<|MERGE_RESOLUTION|>--- conflicted
+++ resolved
@@ -157,11 +157,7 @@
  * IP protocol values (IPv4:'proto' or IPv6:'next_hdr')
  * @{*/
 #define _ODP_IPPROTO_HOPOPTS 0x00 /**< IPv6 hop-by-hop options */
-<<<<<<< HEAD
-#define _ODP_IPPROTO_ICMPv4  0x01 /**< Internet Control Message Protocol (1) */
-=======
 #define _ODP_IPPROTO_ICMPV4  0x01 /**< Internet Control Message Protocol (1) */
->>>>>>> 257b08b3
 #define _ODP_IPPROTO_IPIP    0x04 /**< IP Encapsulation within IP (4) */
 #define _ODP_IPPROTO_TCP     0x06 /**< Transmission Control Protocol (6) */
 #define _ODP_IPPROTO_UDP     0x11 /**< User Datagram Protocol (17) */
