/* Copyright (c) 2013, Linaro Limited
 * All rights reserved.
 *
 * SPDX-License-Identifier:     BSD-3-Clause
 */

#include "config.h"

/**
 * @file
 *
 * ODP timer service
 *
 */

#if __SIZEOF_POINTER__ != 8
/* TB_NEEDS_PAD defined if sizeof(odp_buffer_t) != 8 */
#define TB_NEEDS_PAD
#define TB_SET_PAD(x) ((x).pad = 0)
#else
#define TB_SET_PAD(x) (void)(x)
#endif

#include <odp_posix_extensions.h>

#include <errno.h>
#include <stdlib.h>
#include <time.h>
#include <signal.h>
#include <pthread.h>
#include <unistd.h>
#include <sys/syscall.h>
#include <inttypes.h>
#include <string.h>

#include <odp/api/align.h>
#include <odp_align_internal.h>
#include <odp/api/atomic.h>
#include <odp_atomic_internal.h>
#include <odp/api/buffer.h>
#include <odp_buffer_inlines.h>
#include <odp/api/cpu.h>
#include <odp/api/pool.h>
#include <odp_pool_internal.h>
#include <odp/api/debug.h>
#include <odp_debug_internal.h>
#include <odp/api/event.h>
#include <odp/api/hints.h>
#include <odp_internal.h>
#include <odp/api/queue.h>
#include <odp/api/shared_memory.h>
#include <odp/api/spinlock.h>
#include <odp/api/std_types.h>
#include <odp/api/sync.h>
#include <odp/api/time.h>
#include <odp/api/timer.h>
<<<<<<< HEAD
#include <odp_time_internal.h>
=======
#include <odp_arch_time_internal.h>
>>>>>>> 257b08b3
#include <odp_timer_internal.h>

#define TMO_UNUSED   ((uint64_t)0xFFFFFFFFFFFFFFFF)
/* TMO_INACTIVE is or-ed with the expiration tick to indicate an expired timer.
 * The original expiration tick (63 bits) is still available so it can be used
 * for checking the freshness of received timeouts */
#define TMO_INACTIVE ((uint64_t)0x8000000000000000)

odp_bool_t inline_timers = false;

/******************************************************************************
 * Mutual exclusion in the absence of CAS16
 *****************************************************************************/

#ifndef ODP_ATOMIC_U128
#define NUM_LOCKS 1024
static _odp_atomic_flag_t locks[NUM_LOCKS]; /* Multiple locks per cache line! */
#define IDX2LOCK(idx) (&locks[(idx) % NUM_LOCKS])
#endif

/* Max timer resolution in nanoseconds */
static uint64_t highest_res_ns;
static uint64_t min_res_ns = INT64_MAX;

/******************************************************************************
 * Translation between timeout buffer and timeout header
 *****************************************************************************/

static odp_timeout_hdr_t *timeout_hdr_from_buf(odp_buffer_t buf)
{
	return (odp_timeout_hdr_t *)(void *)buf_hdl_to_hdr(buf);
}

static odp_timeout_hdr_t *timeout_hdr(odp_timeout_t tmo)
{
	odp_buffer_t buf = odp_buffer_from_event(odp_timeout_to_event(tmo));
	return timeout_hdr_from_buf(buf);
}

/******************************************************************************
 * odp_timer abstract datatype
 *****************************************************************************/

typedef struct
#ifdef ODP_ATOMIC_U128
ODP_ALIGNED(16) /* 16-byte atomic operations need properly aligned addresses */
#endif
tick_buf_s {
#if __GCC_ATOMIC_LLONG_LOCK_FREE < 2
	/* No atomics support for 64-bit variables, will use separate lock */
	/* Use the same layout as odp_atomic_u64_t but without lock variable */
	struct {
		uint64_t v;
	} exp_tck;/* Expiration tick or TMO_xxx */
#else
	odp_atomic_u64_t exp_tck;/* Expiration tick or TMO_xxx */
#endif
	odp_buffer_t tmo_buf;/* ODP_BUFFER_INVALID if timer not active */
#ifdef TB_NEEDS_PAD
	uint32_t pad;/* Need to be able to access padding for successful CAS */
#endif
} tick_buf_t;

#if __GCC_ATOMIC_LLONG_LOCK_FREE >= 2
/* Only assert this when we perform atomic operations on tick_buf_t */
ODP_STATIC_ASSERT(sizeof(tick_buf_t) == 16, "sizeof(tick_buf_t) == 16");
#endif

typedef struct {
	void *user_ptr;
	odp_queue_t queue;/* Used for free list when timer is free */
} _odp_timer_t;

static void timer_init(_odp_timer_t *tim,
		       tick_buf_t *tb,
		       odp_queue_t _q,
		       void *_up)
{
	tim->queue = _q;
	tim->user_ptr = _up;
	tb->tmo_buf = ODP_BUFFER_INVALID;
	/* All pad fields need a defined and constant value */
	TB_SET_PAD(*tb);
	/* Release the timer by setting timer state to inactive */
#if __GCC_ATOMIC_LLONG_LOCK_FREE < 2
	tb->exp_tck.v = TMO_INACTIVE;
#else
	_odp_atomic_u64_store_mm(&tb->exp_tck, TMO_INACTIVE, _ODP_MEMMODEL_RLS);
#endif
}

/* Teardown when timer is freed */
static void timer_fini(_odp_timer_t *tim, tick_buf_t *tb)
{
	ODP_ASSERT(tb->exp_tck.v == TMO_UNUSED);
	ODP_ASSERT(tb->tmo_buf == ODP_BUFFER_INVALID);
	tim->queue = ODP_QUEUE_INVALID;
	tim->user_ptr = NULL;
}

static inline uint32_t get_next_free(_odp_timer_t *tim)
{
	/* Reusing 'queue' for next free index */
	return _odp_typeval(tim->queue);
}

static inline void set_next_free(_odp_timer_t *tim, uint32_t nf)
{
	ODP_ASSERT(tim->queue == ODP_QUEUE_INVALID);
	/* Reusing 'queue' for next free index */
	tim->queue = _odp_cast_scalar(odp_queue_t, nf);
}

/******************************************************************************
 * timer_pool_t abstract datatype
 * Inludes alloc and free timer
 *****************************************************************************/

typedef struct timer_pool_s {
/* Put frequently accessed fields in the first cache line */
	odp_time_t prev_scan; /* Time when previous scan started */
	odp_time_t time_per_tick; /* Time per timer pool tick */
	odp_atomic_u64_t cur_tick;/* Current tick value */
	uint64_t min_rel_tck;
	uint64_t max_rel_tck;
	tick_buf_t *tick_buf; /* Expiration tick and timeout buffer */
	_odp_timer_t *timers; /* User pointer and queue handle (and lock) */
	odp_atomic_u32_t high_wm;/* High watermark of allocated timers */
	odp_spinlock_t lock;
	uint32_t num_alloc;/* Current number of allocated timers */
	uint32_t first_free;/* 0..max_timers-1 => free timer */
	uint32_t tp_idx;/* Index into timer_pool array */
	odp_timer_pool_param_t param;
	char name[ODP_TIMER_POOL_NAME_LEN];
	odp_shm_t shm;
	timer_t timerid;
	int notify_overrun;
	pthread_t timer_thread; /* pthread_t of timer thread */
	pid_t timer_thread_id; /* gettid() for timer thread */
	int timer_thread_exit; /* request to exit for timer thread */
} timer_pool_t;

#define MAX_TIMER_POOLS 255 /* Leave one for ODP_TIMER_INVALID */
#define INDEX_BITS 24
#define TIMER_RES_TEST_LOOP_COUNT 10
#define TIMER_RES_ROUNDUP_FACTOR 10
static odp_atomic_u32_t num_timer_pools;
static timer_pool_t *timer_pool[MAX_TIMER_POOLS];

static inline timer_pool_t *handle_to_tp(odp_timer_t hdl)
{
	uint32_t tp_idx = _odp_typeval(hdl) >> INDEX_BITS;
	if (odp_likely(tp_idx < MAX_TIMER_POOLS)) {
		timer_pool_t *tp = timer_pool[tp_idx];
		if (odp_likely(tp != NULL))
			return timer_pool[tp_idx];
	}
	ODP_ABORT("Invalid timer handle %#x\n", hdl);
}

static inline uint32_t handle_to_idx(odp_timer_t hdl,
				     timer_pool_t *tp)
{
	uint32_t idx = _odp_typeval(hdl) & ((1U << INDEX_BITS) - 1U);
	__builtin_prefetch(&tp->tick_buf[idx], 0, 0);
	if (odp_likely(idx < odp_atomic_load_u32(&tp->high_wm)))
		return idx;
	ODP_ABORT("Invalid timer handle %#x\n", hdl);
}

static inline odp_timer_t tp_idx_to_handle(timer_pool_t *tp,
					   uint32_t idx)
{
	ODP_ASSERT(idx < (1U << INDEX_BITS));
	return _odp_cast_scalar(odp_timer_t, (tp->tp_idx << INDEX_BITS) | idx);
}

/* Forward declarations */
static void itimer_init(timer_pool_t *tp);
static void itimer_fini(timer_pool_t *tp);

static odp_timer_pool_t timer_pool_new(const char *name,
				       const odp_timer_pool_param_t *param)
{
	uint32_t tp_idx = odp_atomic_fetch_add_u32(&num_timer_pools, 1);
	if (odp_unlikely(tp_idx >= MAX_TIMER_POOLS)) {
		/* Restore the previous value */
		odp_atomic_sub_u32(&num_timer_pools, 1);
		__odp_errno = ENFILE; /* Table overflow */
		return ODP_TIMER_POOL_INVALID;
	}
	size_t sz0 = ROUNDUP_CACHE_LINE(sizeof(timer_pool_t));
	size_t sz1 = ROUNDUP_CACHE_LINE(sizeof(tick_buf_t) * param->num_timers);
	size_t sz2 = ROUNDUP_CACHE_LINE(sizeof(_odp_timer_t) *
					param->num_timers);
	odp_shm_t shm = odp_shm_reserve(name, sz0 + sz1 + sz2,
			ODP_CACHE_LINE_SIZE, ODP_SHM_SW_ONLY);
	if (odp_unlikely(shm == ODP_SHM_INVALID))
		ODP_ABORT("%s: timer pool shm-alloc(%zuKB) failed\n",
			  name, (sz0 + sz1 + sz2) / 1024);

	timer_pool_t *tp = (timer_pool_t *)odp_shm_addr(shm);
	tp->prev_scan = odp_time_global();
	tp->time_per_tick = odp_time_global_from_ns(param->res_ns);
	odp_atomic_init_u64(&tp->cur_tick, 0);

	if (name == NULL) {
		tp->name[0] = 0;
	} else {
		strncpy(tp->name, name, ODP_TIMER_POOL_NAME_LEN - 1);
		tp->name[ODP_TIMER_POOL_NAME_LEN - 1] = 0;
	}
	tp->shm = shm;
	tp->param = *param;
	tp->min_rel_tck = odp_timer_ns_to_tick(tp, param->min_tmo);
	tp->max_rel_tck = odp_timer_ns_to_tick(tp, param->max_tmo);
	tp->num_alloc = 0;
	odp_atomic_init_u32(&tp->high_wm, 0);
	tp->first_free = 0;
	tp->notify_overrun = 1;
	tp->tick_buf = (void *)((char *)odp_shm_addr(shm) + sz0);
	tp->timers = (void *)((char *)odp_shm_addr(shm) + sz0 + sz1);
	/* Initialize all odp_timer entries */
	uint32_t i;
	for (i = 0; i < tp->param.num_timers; i++) {
		tp->timers[i].queue = ODP_QUEUE_INVALID;
		set_next_free(&tp->timers[i], i + 1);
		tp->timers[i].user_ptr = NULL;
#if __GCC_ATOMIC_LLONG_LOCK_FREE < 2
		tp->tick_buf[i].exp_tck.v = TMO_UNUSED;
#else
		odp_atomic_init_u64(&tp->tick_buf[i].exp_tck, TMO_UNUSED);
#endif
		tp->tick_buf[i].tmo_buf = ODP_BUFFER_INVALID;
	}
	tp->tp_idx = tp_idx;
	odp_spinlock_init(&tp->lock);
	timer_pool[tp_idx] = tp;
	if (!inline_timers) {
		if (tp->param.clk_src == ODP_CLOCK_CPU)
			itimer_init(tp);
	}
	return tp;
}

static void block_sigalarm(void)
{
	sigset_t sigset;

	sigemptyset(&sigset);
	sigaddset(&sigset, SIGALRM);
	sigprocmask(SIG_BLOCK, &sigset, NULL);
}

static void stop_timer_thread(timer_pool_t *tp)
{
	int ret;

	ODP_DBG("stop\n");
	tp->timer_thread_exit = 1;
	ret = pthread_join(tp->timer_thread, NULL);
	if (ret != 0)
		ODP_ABORT("unable to join thread, err %d\n", ret);
}

static void odp_timer_pool_del(timer_pool_t *tp)
{
	odp_spinlock_lock(&tp->lock);
	timer_pool[tp->tp_idx] = NULL;

	if (!inline_timers) {
		/* Stop POSIX itimer signals */
		if (tp->param.clk_src == ODP_CLOCK_CPU)
			itimer_fini(tp);

		stop_timer_thread(tp);
	}

	if (tp->num_alloc != 0) {
		/* It's a programming error to attempt to destroy a */
		/* timer pool which is still in use */
		ODP_ABORT("%s: timers in use\n", tp->name);
	}
	int rc = odp_shm_free(tp->shm);
	if (rc != 0)
		ODP_ABORT("Failed to free shared memory (%d)\n", rc);

	odp_atomic_sub_u32(&num_timer_pools, 1);
}

static inline odp_timer_t timer_alloc(timer_pool_t *tp,
				      odp_queue_t queue,
				      void *user_ptr)
{
	odp_timer_t hdl;
	odp_spinlock_lock(&tp->lock);
	if (odp_likely(tp->num_alloc < tp->param.num_timers)) {
		tp->num_alloc++;
		/* Remove first unused timer from free list */
		ODP_ASSERT(tp->first_free != tp->param.num_timers);
		uint32_t idx = tp->first_free;
		_odp_timer_t *tim = &tp->timers[idx];
		tp->first_free = get_next_free(tim);
		/* Initialize timer */
		timer_init(tim, &tp->tick_buf[idx], queue, user_ptr);
		if (odp_unlikely(tp->num_alloc >
				 odp_atomic_load_u32(&tp->high_wm)))
			/* Update high_wm last with release model to
			 * ensure timer initialization is visible */
			_odp_atomic_u32_store_mm(&tp->high_wm,
						 tp->num_alloc,
						 _ODP_MEMMODEL_RLS);
		hdl = tp_idx_to_handle(tp, idx);
	} else {
		__odp_errno = ENFILE; /* Reusing file table overflow */
		hdl = ODP_TIMER_INVALID;
	}
	odp_spinlock_unlock(&tp->lock);
	return hdl;
}

static odp_buffer_t timer_cancel(timer_pool_t *tp,
				 uint32_t idx,
				 uint64_t new_state);

static inline odp_buffer_t timer_free(timer_pool_t *tp, uint32_t idx)
{
	_odp_timer_t *tim = &tp->timers[idx];

	/* Free the timer by setting timer state to unused and
	 * grab any timeout buffer */
	odp_buffer_t old_buf = timer_cancel(tp, idx, TMO_UNUSED);

	/* Destroy timer */
	timer_fini(tim, &tp->tick_buf[idx]);

	/* Insert timer into free list */
	odp_spinlock_lock(&tp->lock);
	set_next_free(tim, tp->first_free);
	tp->first_free = idx;
	ODP_ASSERT(tp->num_alloc != 0);
	tp->num_alloc--;
	odp_spinlock_unlock(&tp->lock);

	return old_buf;
}

/******************************************************************************
 * Operations on timers
 * expire/reset/cancel timer
 *****************************************************************************/

static bool timer_reset(uint32_t idx,
		uint64_t abs_tck,
		odp_buffer_t *tmo_buf,
		timer_pool_t *tp)
{
	bool success = true;
	tick_buf_t *tb = &tp->tick_buf[idx];

	if (tmo_buf == NULL || *tmo_buf == ODP_BUFFER_INVALID) {
#ifdef ODP_ATOMIC_U128 /* Target supports 128-bit atomic operations */
		tick_buf_t new, old;
		do {
			/* Relaxed and non-atomic read of current values */
			old.exp_tck.v = tb->exp_tck.v;
			old.tmo_buf = tb->tmo_buf;
			TB_SET_PAD(old);
			/* Check if there actually is a timeout buffer
			 * present */
			if (old.tmo_buf == ODP_BUFFER_INVALID) {
				/* Cannot reset a timer with neither old nor
				 * new timeout buffer */
				success = false;
				break;
			}
			/* Set up new values */
			new.exp_tck.v = abs_tck;
			new.tmo_buf = old.tmo_buf;
			TB_SET_PAD(new);
			/* Atomic CAS will fail if we experienced torn reads,
			 * retry update sequence until CAS succeeds */
		} while (!_odp_atomic_u128_cmp_xchg_mm(
					(_odp_atomic_u128_t *)tb,
					(_uint128_t *)&old,
					(_uint128_t *)&new,
					_ODP_MEMMODEL_RLS,
					_ODP_MEMMODEL_RLX));
#elif __GCC_ATOMIC_LLONG_LOCK_FREE >= 2 && \
	defined __GCC_HAVE_SYNC_COMPARE_AND_SWAP_8
	/* Target supports lock-free 64-bit CAS (and probably exchange) */
		/* Since locks/barriers are not good for C-A15, we take an
		 * alternative approach using relaxed memory model */
		uint64_t old;
		/* Swap in new expiration tick, get back old tick which
		 * will indicate active/inactive timer state */
		old = _odp_atomic_u64_xchg_mm(&tb->exp_tck, abs_tck,
			_ODP_MEMMODEL_RLX);
		if ((old & TMO_INACTIVE) != 0) {
			/* Timer was inactive (cancelled or expired),
			 * we can't reset a timer without a timeout buffer.
			 * Attempt to restore inactive state, we don't
			 * want this timer to continue as active without
			 * timeout as this will trigger unnecessary and
			 * aborted expiration attempts.
			 * We don't care if we fail, then some other thread
			 * reset or cancelled the timer. Without any
			 * synchronization between the threads, we have a
			 * data race and the behavior is undefined */
			(void)_odp_atomic_u64_cmp_xchg_strong_mm(
					&tb->exp_tck,
					&abs_tck,
					old,
					_ODP_MEMMODEL_RLX,
					_ODP_MEMMODEL_RLX);
			success = false;
		}
#else /* Target supports neither 128-bit nor 64-bit CAS => use lock */
		/* Take a related lock */
		while (_odp_atomic_flag_tas(IDX2LOCK(idx)))
			/* While lock is taken, spin using relaxed loads */
			while (_odp_atomic_flag_load(IDX2LOCK(idx)))
				odp_cpu_pause();

		/* Only if there is a timeout buffer can be reset the timer */
		if (odp_likely(tb->tmo_buf != ODP_BUFFER_INVALID)) {
			/* Write the new expiration tick */
			tb->exp_tck.v = abs_tck;
		} else {
			/* Cannot reset a timer with neither old nor new
			 * timeout buffer */
			success = false;
		}

		/* Release the lock */
		_odp_atomic_flag_clear(IDX2LOCK(idx));
#endif
	} else {
		/* We have a new timeout buffer which replaces any old one */
		/* Fill in some (constant) header fields for timeout events */
		if (odp_event_type(odp_buffer_to_event(*tmo_buf)) ==
		    ODP_EVENT_TIMEOUT) {
			/* Convert from buffer to timeout hdr */
			odp_timeout_hdr_t *tmo_hdr =
				timeout_hdr_from_buf(*tmo_buf);
			tmo_hdr->timer = tp_idx_to_handle(tp, idx);
			tmo_hdr->user_ptr = tp->timers[idx].user_ptr;
			/* expiration field filled in when timer expires */
		}
		/* Else ignore buffers of other types */
		odp_buffer_t old_buf = ODP_BUFFER_INVALID;
#ifdef ODP_ATOMIC_U128
		tick_buf_t new, old;
		new.exp_tck.v = abs_tck;
		new.tmo_buf = *tmo_buf;
		TB_SET_PAD(new);
		/* We are releasing the new timeout buffer to some other
		 * thread */
		_odp_atomic_u128_xchg_mm((_odp_atomic_u128_t *)tb,
					 (_uint128_t *)&new,
					 (_uint128_t *)&old,
					 _ODP_MEMMODEL_ACQ_RLS);
		old_buf = old.tmo_buf;
#else
		/* Take a related lock */
		while (_odp_atomic_flag_tas(IDX2LOCK(idx)))
			/* While lock is taken, spin using relaxed loads */
			while (_odp_atomic_flag_load(IDX2LOCK(idx)))
				odp_cpu_pause();

		/* Swap in new buffer, save any old buffer */
		old_buf = tb->tmo_buf;
		tb->tmo_buf = *tmo_buf;

		/* Write the new expiration tick */
		tb->exp_tck.v = abs_tck;

		/* Release the lock */
		_odp_atomic_flag_clear(IDX2LOCK(idx));
#endif
		/* Return old timeout buffer */
		*tmo_buf = old_buf;
	}
	return success;
}

static odp_buffer_t timer_cancel(timer_pool_t *tp,
				 uint32_t idx,
				 uint64_t new_state)
{
	tick_buf_t *tb = &tp->tick_buf[idx];
	odp_buffer_t old_buf;

#ifdef ODP_ATOMIC_U128
	tick_buf_t new, old;
	/* Update the timer state (e.g. cancel the current timeout) */
	new.exp_tck.v = new_state;
	/* Swap out the old buffer */
	new.tmo_buf = ODP_BUFFER_INVALID;
	TB_SET_PAD(new);
	_odp_atomic_u128_xchg_mm((_odp_atomic_u128_t *)tb,
				 (_uint128_t *)&new, (_uint128_t *)&old,
				 _ODP_MEMMODEL_RLX);
	old_buf = old.tmo_buf;
#else
	/* Take a related lock */
	while (_odp_atomic_flag_tas(IDX2LOCK(idx)))
		/* While lock is taken, spin using relaxed loads */
		while (_odp_atomic_flag_load(IDX2LOCK(idx)))
			odp_cpu_pause();

	/* Update the timer state (e.g. cancel the current timeout) */
	tb->exp_tck.v = new_state;

	/* Swap out the old buffer */
	old_buf = tb->tmo_buf;
	tb->tmo_buf = ODP_BUFFER_INVALID;

	/* Release the lock */
	_odp_atomic_flag_clear(IDX2LOCK(idx));
#endif
	/* Return the old buffer */
	return old_buf;
}

static unsigned timer_expire(timer_pool_t *tp, uint32_t idx, uint64_t tick)
{
	_odp_timer_t *tim = &tp->timers[idx];
	tick_buf_t *tb = &tp->tick_buf[idx];
	odp_buffer_t tmo_buf = ODP_BUFFER_INVALID;
	uint64_t exp_tck;
#ifdef ODP_ATOMIC_U128
	/* Atomic re-read for correctness */
	exp_tck = _odp_atomic_u64_load_mm(&tb->exp_tck, _ODP_MEMMODEL_RLX);
	/* Re-check exp_tck */
	if (odp_likely(exp_tck <= tick)) {
		/* Attempt to grab timeout buffer, replace with inactive timer
		 * and invalid buffer */
		tick_buf_t new, old;
		old.exp_tck.v = exp_tck;
		old.tmo_buf = tb->tmo_buf;
		TB_SET_PAD(old);
		/* Set the inactive/expired bit keeping the expiration tick so
		 * that we can check against the expiration tick of the timeout
		 * when it is received */
		new.exp_tck.v = exp_tck | TMO_INACTIVE;
		new.tmo_buf = ODP_BUFFER_INVALID;
		TB_SET_PAD(new);
		int succ = _odp_atomic_u128_cmp_xchg_mm(
				(_odp_atomic_u128_t *)tb,
				(_uint128_t *)&old, (_uint128_t *)&new,
				_ODP_MEMMODEL_RLS, _ODP_MEMMODEL_RLX);
		if (succ)
			tmo_buf = old.tmo_buf;
		/* Else CAS failed, something changed => skip timer
		 * this tick, it will be checked again next tick */
	}
	/* Else false positive, ignore */
#else
	/* Take a related lock */
	while (_odp_atomic_flag_tas(IDX2LOCK(idx)))
		/* While lock is taken, spin using relaxed loads */
		while (_odp_atomic_flag_load(IDX2LOCK(idx)))
			odp_cpu_pause();
	/* Proper check for timer expired */
	exp_tck = tb->exp_tck.v;
	if (odp_likely(exp_tck <= tick)) {
		/* Verify that there is a timeout buffer */
		if (odp_likely(tb->tmo_buf != ODP_BUFFER_INVALID)) {
			/* Grab timeout buffer, replace with inactive timer
			 * and invalid buffer */
			tmo_buf = tb->tmo_buf;
			tb->tmo_buf = ODP_BUFFER_INVALID;
			/* Set the inactive/expired bit keeping the expiration
			 * tick so that we can check against the expiration
			 * tick of the timeout when it is received */
			tb->exp_tck.v |= TMO_INACTIVE;
		}
		/* Else somehow active timer without user buffer */
	}
	/* Else false positive, ignore */
	/* Release the lock */
	_odp_atomic_flag_clear(IDX2LOCK(idx));
#endif
	if (odp_likely(tmo_buf != ODP_BUFFER_INVALID)) {
		/* Fill in expiration tick for timeout events */
		if (odp_event_type(odp_buffer_to_event(tmo_buf)) ==
		    ODP_EVENT_TIMEOUT) {
			/* Convert from buffer to timeout hdr */
			odp_timeout_hdr_t *tmo_hdr =
				timeout_hdr_from_buf(tmo_buf);
			tmo_hdr->expiration = exp_tck;
			/* timer and user_ptr fields filled in when timer
			 * was set */
		}
		/* Else ignore events of other types */
		/* Post the timeout to the destination queue */
		int rc = odp_queue_enq(tim->queue,
				       odp_buffer_to_event(tmo_buf));
		if (odp_unlikely(rc != 0)) {
			odp_buffer_free(tmo_buf);
			ODP_ABORT("Failed to enqueue timeout buffer (%d)\n",
				  rc);
		}
		return 1;
	} else {
		/* Else false positive, ignore */
		return 0;
	}
}

static unsigned odp_timer_pool_expire(odp_timer_pool_t tpid, uint64_t tick)
{
	tick_buf_t *array = &tpid->tick_buf[0];
	uint32_t high_wm = _odp_atomic_u32_load_mm(&tpid->high_wm,
			_ODP_MEMMODEL_ACQ);
	unsigned nexp = 0;
	uint32_t i;

	ODP_ASSERT(high_wm <= tpid->param.num_timers);
	for (i = 0; i < high_wm;) {
		/* As a rare occurrence, we can outsmart the HW prefetcher
		 * and the compiler (GCC -fprefetch-loop-arrays) with some
		 * tuned manual prefetching (32x16=512B ahead), seems to
		 * give 30% better performance on ARM C-A15 */
		__builtin_prefetch(&array[i + 32], 0, 0);
		/* Non-atomic read for speed */
		uint64_t exp_tck = array[i++].exp_tck.v;
		if (odp_unlikely(exp_tck <= tick)) {
			/* Attempt to expire timer */
			nexp += timer_expire(tpid, i - 1, tick);
		}
	}
	return nexp;
}

/******************************************************************************
 * Inline timer processing
 *****************************************************************************/

static unsigned process_timer_pools(void)
{
	timer_pool_t *tp;
	odp_time_t prev_scan, now;
	uint64_t nticks;
	unsigned nexp = 0;

	for (size_t i = 0; i < MAX_TIMER_POOLS; i++) {
		tp = timer_pool[i];

		if (tp == NULL)
			continue;

		/*
		 * Check the last time this timer pool was expired. If one
		 * or more periods have passed, attempt to expire it.
		 */
		prev_scan = tp->prev_scan;
		now = odp_time_global();

		nticks = (now.u64 - prev_scan.u64) / tp->time_per_tick.u64;

		if (nticks < 1)
			continue;

		if (__atomic_compare_exchange_n(
			    &tp->prev_scan.u64, &prev_scan.u64,
			    prev_scan.u64 + (tp->time_per_tick.u64 * nticks),
			    false, __ATOMIC_RELAXED, __ATOMIC_RELAXED)) {
			uint64_t tp_tick = _odp_atomic_u64_fetch_add_mm(
				&tp->cur_tick, nticks, _ODP_MEMMODEL_RLX);

			if (tp->notify_overrun && nticks > 1) {
				ODP_ERR("\n\t%d ticks overrun on timer pool "
					"\"%s\", timer resolution too high\n",
					nticks - 1, tp->name);
				tp->notify_overrun = 0;
			}
			nexp += odp_timer_pool_expire(tp, tp_tick + nticks);
		}
	}
	return nexp;
}

static odp_time_t time_per_ratelimit_period;

unsigned _timer_run(void)
{
	static __thread odp_time_t last_timer_run;
	static __thread unsigned timer_run_cnt =
		CONFIG_TIMER_RUN_RATELIMIT_ROUNDS;
	odp_time_t now;

	if (odp_atomic_load_u32(&num_timer_pools) == 0)
		return 0;

	/* Rate limit how often this thread checks the timer pools. */

	if (CONFIG_TIMER_RUN_RATELIMIT_ROUNDS > 1) {
		if (--timer_run_cnt)
			return 0;
		timer_run_cnt = CONFIG_TIMER_RUN_RATELIMIT_ROUNDS;
	}

	now = odp_time_global();
	if (odp_time_cmp(odp_time_diff(now, last_timer_run),
			 time_per_ratelimit_period) == -1)
		return 0;
	last_timer_run = now;

	/* Check the timer pools. */
	return process_timer_pools();
}

/******************************************************************************
 * POSIX timer support
 * Functions that use Linux/POSIX per-process timers and related facilities
 *****************************************************************************/

static void timer_notify(timer_pool_t *tp)
{
	int overrun;
	int64_t prev_tick;

	if (tp->notify_overrun) {
		overrun = timer_getoverrun(tp->timerid);
		if (overrun) {
			ODP_ERR("\n\t%d ticks overrun on timer pool \"%s\", timer resolution too high\n",
				overrun, tp->name);
			tp->notify_overrun = 0;
		}
	}

	_odp_timer_t *array = &tp->timers[0];
	uint32_t i;
	/* Prefetch initial cache lines (match 32 above) */
	for (i = 0; i < 32; i += ODP_CACHE_LINE_SIZE / sizeof(array[0]))
		__builtin_prefetch(&array[i], 0, 0);
	prev_tick = odp_atomic_fetch_inc_u64(&tp->cur_tick);

	/* Scan timer array, looking for timers to expire */
	(void)odp_timer_pool_expire(tp, prev_tick + 1);

	/* Else skip scan of timers. cur_tick was updated and next itimer
	 * invocation will process older expiration ticks as well */
}

static void *timer_thread(void *arg)
{
	timer_pool_t *tp = (timer_pool_t *)arg;
	sigset_t sigset;
	int ret;
	struct timespec tmo;
	siginfo_t si;

	tp->timer_thread_id = (pid_t)syscall(SYS_gettid);

	tmo.tv_sec = 0;
	tmo.tv_nsec = ODP_TIME_MSEC_IN_NS * 100;

	sigemptyset(&sigset);
	/* unblock sigalarm in this thread */
	sigprocmask(SIG_BLOCK, &sigset, NULL);

	sigaddset(&sigset, SIGALRM);

	while (1) {
		ret = sigtimedwait(&sigset, &si, &tmo);
		if (tp->timer_thread_exit) {
			tp->timer_thread_id = 0;
			return NULL;
		}
		if (ret > 0)
			timer_notify(tp);
	}

	return NULL;
}

/* Get the max timer resolution without overrun and fill in timer_res variable.
 *
 * Set timer's interval with candidate resolutions to get the max resolution
 * that the timer would not be overrun.
 * The candidate resolution value is from 1ms to 100us, 10us...1ns etc.
 */
static int timer_res_init(void)
{
	struct sigevent sigev;
	timer_t timerid;
	uint64_t res, sec, nsec;
	struct itimerspec ispec;
	sigset_t sigset;
	siginfo_t si;
	int loop_cnt;
	struct timespec tmo;

	sigev.sigev_notify = SIGEV_THREAD_ID;
	sigev._sigev_un._tid = (pid_t)syscall(SYS_gettid);
	sigev.sigev_value.sival_ptr = NULL;
	sigev.sigev_signo = SIGUSR1;

	/* Create timer */
	if (timer_create(CLOCK_MONOTONIC, &sigev, &timerid))
		ODP_ABORT("timer_create() returned error %s\n",
			  strerror(errno));

	/* Timer resolution start from 1ms */
	res = ODP_TIME_MSEC_IN_NS;
	/* Set initial value of timer_res */
	highest_res_ns = res;
	sigemptyset(&sigset);
	/* Add SIGUSR1 to sigset */
	sigaddset(&sigset, SIGUSR1);
	sigprocmask(SIG_BLOCK, &sigset, NULL);

	while (res > 0) {
		/* Loop for 10 times to test the result */
		loop_cnt = TIMER_RES_TEST_LOOP_COUNT;
		sec  = res / ODP_TIME_SEC_IN_NS;
		nsec = res - sec * ODP_TIME_SEC_IN_NS;

		memset(&ispec, 0, sizeof(ispec));
		ispec.it_interval.tv_sec  = (time_t)sec;
		ispec.it_interval.tv_nsec = (long)nsec;
		ispec.it_value.tv_sec     = (time_t)sec;
		ispec.it_value.tv_nsec    = (long)nsec;

		if (timer_settime(timerid, 0, &ispec, NULL))
			ODP_ABORT("timer_settime() returned error %s\n",
				  strerror(errno));
		/* Set signal wait timeout to 10*res */
		tmo.tv_sec = 0;
		tmo.tv_nsec = res * 10;
		while (loop_cnt--) {
			if (sigtimedwait(&sigset, &si, &tmo) > 0) {
				if (timer_getoverrun(timerid))
					/* overrun at this resolution */
					/* goto the end */
					goto timer_res_init_done;
			}
		}
		/* Set timer_res */
		highest_res_ns = res;
		/* Test the next timer resolution candidate */
		res /= 10;
	}

timer_res_init_done:
	highest_res_ns *= TIMER_RES_ROUNDUP_FACTOR;
	if (timer_delete(timerid) != 0)
		ODP_ABORT("timer_delete() returned error %s\n",
			  strerror(errno));
	sigemptyset(&sigset);
	sigprocmask(SIG_BLOCK, &sigset, NULL);
	return 0;
}

static void itimer_init(timer_pool_t *tp)
{
	struct sigevent   sigev;
	struct itimerspec ispec;
	uint64_t res, sec, nsec;
	int ret;

	ODP_DBG("Creating POSIX timer for timer pool %s, period %"
		PRIu64" ns\n", tp->name, tp->param.res_ns);

	tp->timer_thread_id = 0;
	ret = pthread_create(&tp->timer_thread, NULL, timer_thread, tp);
	if (ret)
		ODP_ABORT("unable to create timer thread\n");

	/* wait thread set tp->timer_thread_id */
	do {
		sched_yield();
	} while (tp->timer_thread_id == 0);

	memset(&sigev, 0, sizeof(sigev));
	sigev.sigev_notify          = SIGEV_THREAD_ID;
	sigev.sigev_value.sival_ptr = tp;
	sigev._sigev_un._tid = tp->timer_thread_id;
	sigev.sigev_signo = SIGALRM;

	if (timer_create(CLOCK_MONOTONIC, &sigev, &tp->timerid))
		ODP_ABORT("timer_create() returned error %s\n",
			  strerror(errno));

	res  = tp->param.res_ns;
	sec  = res / ODP_TIME_SEC_IN_NS;
	nsec = res - sec * ODP_TIME_SEC_IN_NS;

	memset(&ispec, 0, sizeof(ispec));
	ispec.it_interval.tv_sec  = (time_t)sec;
	ispec.it_interval.tv_nsec = (long)nsec;
	ispec.it_value.tv_sec     = (time_t)sec;
	ispec.it_value.tv_nsec    = (long)nsec;

	if (timer_settime(tp->timerid, 0, &ispec, NULL))
		ODP_ABORT("timer_settime() returned error %s\n",
			  strerror(errno));
}

static void itimer_fini(timer_pool_t *tp)
{
	if (timer_delete(tp->timerid) != 0)
		ODP_ABORT("timer_delete() returned error %s\n",
			  strerror(errno));
}

/******************************************************************************
 * Public API functions
 * Some parameter checks and error messages
 * No modificatios of internal state
 *****************************************************************************/
int odp_timer_capability(odp_timer_clk_src_t clk_src,
			 odp_timer_capability_t *capa)
{
	int ret = 0;

	if (clk_src == ODP_CLOCK_CPU) {
		capa->highest_res_ns = highest_res_ns;
	} else {
		ODP_ERR("ODP timer system doesn't support external clock source currently\n");
		ret = -1;
	}
	return ret;
}

odp_timer_pool_t
odp_timer_pool_create(const char *name,
		      const odp_timer_pool_param_t *param)
{
	/* Verify that buffer pool can be used for timeouts */
	/* Verify that we have a valid (non-zero) timer resolution */
	if (param->res_ns == 0) {
		__odp_errno = EINVAL;
		return ODP_TIMER_POOL_INVALID;
	}

	if (min_res_ns > param->res_ns) {
		min_res_ns = param->res_ns;
		time_per_ratelimit_period =
			odp_time_global_from_ns(min_res_ns / 2);
	}

	return timer_pool_new(name, param);
}

void odp_timer_pool_start(void)
{
	/* Nothing to do here, timer pools are started by the create call */
}

void odp_timer_pool_destroy(odp_timer_pool_t tpid)
{
	odp_timer_pool_del(tpid);
}

uint64_t odp_timer_tick_to_ns(odp_timer_pool_t tpid, uint64_t ticks)
{
	return ticks * tpid->param.res_ns;
}

uint64_t odp_timer_ns_to_tick(odp_timer_pool_t tpid, uint64_t ns)
{
	return (uint64_t)(ns / tpid->param.res_ns);
}

uint64_t odp_timer_current_tick(odp_timer_pool_t tpid)
{
	/* Relaxed atomic read for lowest overhead */
	return odp_atomic_load_u64(&tpid->cur_tick);
}

int odp_timer_pool_info(odp_timer_pool_t tpid,
			odp_timer_pool_info_t *buf)
{
	buf->param = tpid->param;
	buf->cur_timers = tpid->num_alloc;
	buf->hwm_timers = odp_atomic_load_u32(&tpid->high_wm);
	buf->name = tpid->name;
	return 0;
}

uint64_t odp_timer_pool_to_u64(odp_timer_pool_t tpid)
{
	return _odp_pri(tpid);
}

odp_timer_t odp_timer_alloc(odp_timer_pool_t tpid,
			    odp_queue_t queue,
			    void *user_ptr)
{
	if (odp_unlikely(tpid == ODP_TIMER_POOL_INVALID)) {
		ODP_ERR("Invalid timer pool.\n");
		return ODP_TIMER_INVALID;
	}

	if (odp_unlikely(queue == ODP_QUEUE_INVALID)) {
		ODP_ERR("%s: Invalid queue handle\n", tpid->name);
		return ODP_TIMER_INVALID;
	}
	/* We don't care about the validity of user_ptr because we will not
	 * attempt to dereference it */
	return timer_alloc(tpid, queue, user_ptr);
}

odp_event_t odp_timer_free(odp_timer_t hdl)
{
	timer_pool_t *tp = handle_to_tp(hdl);
	uint32_t idx = handle_to_idx(hdl, tp);
	odp_buffer_t old_buf = timer_free(tp, idx);
	return odp_buffer_to_event(old_buf);
}

int odp_timer_set_abs(odp_timer_t hdl,
		      uint64_t abs_tck,
		      odp_event_t *tmo_ev)
{
	timer_pool_t *tp = handle_to_tp(hdl);
	uint32_t idx = handle_to_idx(hdl, tp);
	uint64_t cur_tick = odp_atomic_load_u64(&tp->cur_tick);

	if (odp_unlikely(abs_tck < cur_tick + tp->min_rel_tck))
		return ODP_TIMER_TOOEARLY;
	if (odp_unlikely(abs_tck > cur_tick + tp->max_rel_tck))
		return ODP_TIMER_TOOLATE;
	if (timer_reset(idx, abs_tck, (odp_buffer_t *)tmo_ev, tp))
		return ODP_TIMER_SUCCESS;
	else
		return ODP_TIMER_NOEVENT;
}

int odp_timer_set_rel(odp_timer_t hdl,
		      uint64_t rel_tck,
		      odp_event_t *tmo_ev)
{
	timer_pool_t *tp = handle_to_tp(hdl);
	uint32_t idx = handle_to_idx(hdl, tp);
	uint64_t abs_tck = odp_atomic_load_u64(&tp->cur_tick) + rel_tck;
	if (odp_unlikely(rel_tck < tp->min_rel_tck))
		return ODP_TIMER_TOOEARLY;
	if (odp_unlikely(rel_tck > tp->max_rel_tck))
		return ODP_TIMER_TOOLATE;
	if (timer_reset(idx, abs_tck, (odp_buffer_t *)tmo_ev, tp))
		return ODP_TIMER_SUCCESS;
	else
		return ODP_TIMER_NOEVENT;
}

int odp_timer_cancel(odp_timer_t hdl, odp_event_t *tmo_ev)
{
	timer_pool_t *tp = handle_to_tp(hdl);
	uint32_t idx = handle_to_idx(hdl, tp);
	/* Set the expiration tick of the timer to TMO_INACTIVE */
	odp_buffer_t old_buf = timer_cancel(tp, idx, TMO_INACTIVE);
	if (old_buf != ODP_BUFFER_INVALID) {
		*tmo_ev = odp_buffer_to_event(old_buf);
		return 0; /* Active timer cancelled, timeout returned */
	} else {
		return -1; /* Timer already expired, no timeout returned */
	}
}

uint64_t odp_timer_to_u64(odp_timer_t hdl)
{
	return _odp_pri(hdl);
}

odp_timeout_t odp_timeout_from_event(odp_event_t ev)
{
	/* This check not mandated by the API specification */
	if (odp_event_type(ev) != ODP_EVENT_TIMEOUT)
		ODP_ABORT("Event not a timeout");
	return (odp_timeout_t)ev;
}

odp_event_t odp_timeout_to_event(odp_timeout_t tmo)
{
	return (odp_event_t)tmo;
}

uint64_t odp_timeout_to_u64(odp_timeout_t tmo)
{
	return _odp_pri(tmo);
}

int odp_timeout_fresh(odp_timeout_t tmo)
{
	const odp_timeout_hdr_t *hdr = timeout_hdr(tmo);
	odp_timer_t hdl = hdr->timer;
	timer_pool_t *tp = handle_to_tp(hdl);
	uint32_t idx = handle_to_idx(hdl, tp);
	tick_buf_t *tb = &tp->tick_buf[idx];
#if __GCC_ATOMIC_LLONG_LOCK_FREE < 2
	uint64_t exp_tck = tb->exp_tck.v;
#else
	uint64_t exp_tck = odp_atomic_load_u64(&tb->exp_tck);
#endif
	/* Return true if the timer still has the same expiration tick
	 * (ignoring the inactive/expired bit) as the timeout */
	return hdr->expiration == (exp_tck & ~TMO_INACTIVE);
}

odp_timer_t odp_timeout_timer(odp_timeout_t tmo)
{
	return timeout_hdr(tmo)->timer;
}

uint64_t odp_timeout_tick(odp_timeout_t tmo)
{
	return timeout_hdr(tmo)->expiration;
}

void *odp_timeout_user_ptr(odp_timeout_t tmo)
{
	return timeout_hdr(tmo)->user_ptr;
}

odp_timeout_t odp_timeout_alloc(odp_pool_t pool)
{
	odp_buffer_t buf = odp_buffer_alloc(pool);
	if (odp_unlikely(buf == ODP_BUFFER_INVALID))
		return ODP_TIMEOUT_INVALID;
	return odp_timeout_from_event(odp_buffer_to_event(buf));
}

void odp_timeout_free(odp_timeout_t tmo)
{
	odp_event_t ev = odp_timeout_to_event(tmo);
	odp_buffer_free(odp_buffer_from_event(ev));
}

int odp_timer_init_global(const odp_init_t *params)
{
#ifndef ODP_ATOMIC_U128
	uint32_t i;
	for (i = 0; i < NUM_LOCKS; i++)
		_odp_atomic_flag_clear(&locks[i]);
#else
	ODP_DBG("Using lock-less timer implementation\n");
#endif
	odp_atomic_init_u32(&num_timer_pools, 0);

	if (params)
		inline_timers =
			!params->not_used.feat.schedule &&
			!params->not_used.feat.timer;

	time_per_ratelimit_period =
		odp_time_global_from_ns(min_res_ns / 2);

	if (!inline_timers) {
		timer_res_init();
		block_sigalarm();
	}

	return 0;
}

int odp_timer_term_global(void)
{
	return 0;
}<|MERGE_RESOLUTION|>--- conflicted
+++ resolved
@@ -54,11 +54,7 @@
 #include <odp/api/sync.h>
 #include <odp/api/time.h>
 #include <odp/api/timer.h>
-<<<<<<< HEAD
-#include <odp_time_internal.h>
-=======
 #include <odp_arch_time_internal.h>
->>>>>>> 257b08b3
 #include <odp_timer_internal.h>
 
 #define TMO_UNUSED   ((uint64_t)0xFFFFFFFFFFFFFFFF)
@@ -259,7 +255,6 @@
 	if (odp_unlikely(shm == ODP_SHM_INVALID))
 		ODP_ABORT("%s: timer pool shm-alloc(%zuKB) failed\n",
 			  name, (sz0 + sz1 + sz2) / 1024);
-
 	timer_pool_t *tp = (timer_pool_t *)odp_shm_addr(shm);
 	tp->prev_scan = odp_time_global();
 	tp->time_per_tick = odp_time_global_from_ns(param->res_ns);
