--- conflicted
+++ resolved
@@ -1005,16 +1005,12 @@
 			rte_pktmbuf_free(pkt_dpdk->rx_cache[i].s.pkt[idx++]);
 	}
 
-<<<<<<< HEAD
-	return ODP_OPS_DATA_FREE(pktio_entry->s.ops_data);
-=======
 #if RTE_VERSION < RTE_VERSION_NUM(17, 8, 0, 0)
 	if (pktio_entry->s.state != PKTIO_STATE_OPENED)
 		rte_eth_dev_close(pkt_dpdk->port_id);
 #endif
 
-	return 0;
->>>>>>> 257b08b3
+	return ODP_OPS_DATA_FREE(pktio_entry->s.ops_data);
 }
 
 static int dpdk_pktio_init(void)
@@ -1194,13 +1190,8 @@
 static int dpdk_output_queues_config(pktio_entry_t *pktio_entry,
 				     const odp_pktout_queue_param_t *p)
 {
-<<<<<<< HEAD
-	pktio_ops_dpdk_data_t *pkt_dpdk = pktio_entry->s.ops_data;
-	odp_bool_t lockless;
-=======
-	pkt_dpdk_t *pkt_dpdk = &pktio_entry->s.pkt_dpdk;
+	pktio_ops_dpdk_data_t *pkt_dpdk = pktio_entry->s.ops_data;
 	uint8_t lockless;
->>>>>>> 257b08b3
 
 	if (p->op_mode == ODP_PKTIO_OP_MT_UNSAFE)
 		lockless = 1;
@@ -1215,13 +1206,8 @@
 static void dpdk_init_capability(pktio_entry_t *pktio_entry,
 				 struct rte_eth_dev_info *dev_info)
 {
-<<<<<<< HEAD
-	pktio_ops_dpdk_data_t *pkt_dpdk = pktio_entry->s.ops_data;
-	odp_pktio_capability_t *capa = &pkt_dpdk->capa;
-=======
-	pkt_dpdk_t *pkt_dpdk = &pktio_entry->s.pkt_dpdk;
+	pktio_ops_dpdk_data_t *pkt_dpdk = pktio_entry->s.ops_data;
 	odp_pktio_capability_t *capa = &pktio_entry->s.capa;
->>>>>>> 257b08b3
 	int ptype_cnt;
 	int ptype_l3_ipv4 = 0;
 	int ptype_l4_tcp = 0;
@@ -1325,7 +1311,6 @@
 
 	if (pool == ODP_POOL_INVALID)
 		return -1;
-
 	pool_entry = pool_entry_from_hdl(pool);
 
 	if (!dpdk_netdev_is_valid(netdev)) {
@@ -1707,13 +1692,9 @@
 static int dpdk_capability(pktio_entry_t *pktio_entry,
 			   odp_pktio_capability_t *capa)
 {
-<<<<<<< HEAD
 	pktio_ops_dpdk_data_t *pkt_dpdk = pktio_entry->s.ops_data;
 
 	*capa = pkt_dpdk->capa;
-=======
-	*capa = pktio_entry->s.capa;
->>>>>>> 257b08b3
 	return 0;
 }
 
@@ -1782,20 +1763,12 @@
 	.pktin_ts_from_ns = NULL,
 	.recv = dpdk_recv,
 	.send = dpdk_send,
-<<<<<<< HEAD
-	.mtu_get = dpdk_mtu_get,
-=======
 	.link_status = dpdk_link_status,
 	.mtu_get = dpdk_frame_maxlen,
->>>>>>> 257b08b3
 	.promisc_mode_set = dpdk_promisc_mode_set,
 	.promisc_mode_get = dpdk_promisc_mode_get,
 	.mac_get = dpdk_mac_addr_get,
 	.mac_set = NULL,
-<<<<<<< HEAD
-	.link_status = dpdk_link_status,
-=======
->>>>>>> 257b08b3
 	.capability = dpdk_capability,
 	.config = NULL,
 	.input_queues_config = dpdk_input_queues_config,
