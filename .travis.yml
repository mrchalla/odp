# Copyright (c) 2016, Linaro Limited
# All rights reserved.
# SPDX-License-Identifier:     BSD-3-Clause
#
# Please update xxxx for your coverity token and notification email if required
# pushing to github/master will run make check
# pushing to github/coverity_scan will also launch a static analysis
# See https://scan.coverity.com/travis_ci

language: c
sudo: required
dist: trusty
group: deprecated-2017Q2
env:
  global:
    # COVERITY_SCAN_TOKEN
    # ** specific to your project **
    # Note:
    # You should have a github account and travis linked travis account.
    # The secure key to be filled below is the 685 character long encrypted
    # token you can find as follow from your coverity dashboard
    # (at https://scan.coverity.com/dashboard):
    # Click on the github project (<you>/odp)
    # Click on "submit build"
    # Click on "Configure Travis CI"
    # Look at the COVERITY_SCAN_TOKEN in the env: global: section
    # of the configuration example.
    # copy the secure:<key> below
    #
    - secure: "xxxx"
    #
    # By default Linaro CODECOV_TOKEN token is used. It's ok to use it to see
    # for individual commit validation. But you you want to track tests history
    # you need generated new one at https://codecov.io specific for your repo.
    - CODECOV_TOKEN=8e1c0fd8-62ff-411e-a79f-5839f6662c11

addons:
        apt:
                packages:
                        - gcc
                        - clang-3.8
                        - automake autoconf libtool libssl-dev graphviz mscgen doxygen
                        - libpcap-dev
                        - libconfig-dev
#        coverity_scan:
#                project:
#                        name: "$TRAVIS_REPO_SLUG"
#                        notification_email: xxxx
#                        build_command_prepend: "./bootstrap && ./configure --enable-test-cpp --enable-test-vald --enable-test-helper --enable-test-perf --enable-user-guides --enable-test-perf-proc --enable-test-example"
#                        build_command:   "make"
#                        branch_pattern: coverity_scan

compiler:
        - gcc
        - clang-3.8

cache:
        ccache: true
        pip: true
        directories:
                - dpdk
                - netmap
                - $HOME/cunit-install

env:
        - CONF=""
        - CONF="--disable-abi-compat"
        - CONF="--enable-schedule-sp"
        - CONF="--enable-schedule-iquery"
        - CONF="--enable-schedule-scalable"
        - CONF="--enable-dpdk-zero-copy"
        - CROSS_ARCH="arm64"
        - CROSS_ARCH="armhf" CFLAGS="-march=armv7-a"
        - CROSS_ARCH="powerpc"
        - CROSS_ARCH="i386"

before_install:

        # Install cross toolchains, etc
        # apt-get update may fail thanks to Ubuntu removing Packages/indices while not removing relevant parts of Release file
        - if [ -n "$CROSS_ARCH" ] ;
          then
                  BUILD_GNU_TYPE=`dpkg-architecture -a"$CROSS_ARCH" -qDEB_BUILD_GNU_TYPE` ;
                  CROSS_GNU_TYPE=`dpkg-architecture -a"$CROSS_ARCH" -qDEB_HOST_GNU_TYPE` ;
                  CROSS_MULTIARCH=`dpkg-architecture -a"$CROSS_ARCH" -qDEB_HOST_MULTIARCH` ;
                  CROSS="--host="$CROSS_GNU_TYPE" --build="$BUILD_GNU_TYPE"" ;
                  sudo dpkg --add-architecture "$CROSS_ARCH" ;
                  sudo -E apt-add-repository -y "deb http://ports.ubuntu.com trusty main" ;
                  sudo -E apt-add-repository -y "deb http://ports.ubuntu.com trusty-updates main" ;
                  sudo -E apt-get -y update || true ;
<<<<<<< HEAD
                  sudo -E apt-get -y --no-install-suggests --no-install-recommends --force-yes install build-essential gcc-"$CROSS_GNU_TYPE" pkg-config-"$CROSS_GNU_TYPE" ;
                  sudo -E apt-get -y --no-install-suggests --no-install-recommends --force-yes install libc6-dev:"$CROSS_ARCH" libconfig-dev:"$CROSS_ARCH" libssl-dev:"$CROSS_ARCH" zlib1g-dev:"$CROSS_ARCH" libconfig-dev:"$CROSS_ARCH" ;
=======
                  sudo -E apt-get -y --no-install-suggests --no-install-recommends --force-yes install build-essential ;
                  if [ "$CROSS_ARCH" = "i386" ] ;
                  then
                        sudo -E apt-get -y --no-install-suggests --no-install-recommends --force-yes install g++-multilib ;
                  else
                        sudo -E apt-get -y --no-install-suggests --no-install-recommends --force-yes install g++-"$CROSS_GNU_TYPE" ;
                  fi ;
                  sudo -E apt-get -y --no-install-suggests --no-install-recommends --force-yes install libc6-dev:"$CROSS_ARCH" libssl-dev:"$CROSS_ARCH" zlib1g-dev:"$CROSS_ARCH" libconfig-dev:"$CROSS_ARCH" libstdc++-4.8-dev:"$CROSS_ARCH";
                  export PKG_CONFIG_PATH=/usr/lib/${CROSS_MULTIARCH}/pkgconfig:/usr/${CROSS_MULTIARCH}/lib/pkgconfig ;
          fi
        - if [ "${CC#clang}" != "${CC}" ] ;
          then
                if [ -n "$CROSS_ARCH" ] ;
                then
                        export CC="${CC} --target=$CROSS_GNU_TYPE" ;
                fi ;
                export CXX="${CC/clang/clang++}";
          elif [ "$CROSS_ARCH" = "i386" ] ;
          then
                export CC="gcc -m32" ;
                export CXX="g++ -m32" ;
          elif [ -n "$CROSS_ARCH" ] ;
          then
                export CC="$CROSS_GNU_TYPE"-gcc ;
                export CXX="$CROSS_GNU_TYPE"-g++ ;
>>>>>>> 91ef9f7e
          fi
        - if test ! -L /usr/lib/ccache/${CC%% *} ; then sudo ln -s -t /usr/lib/ccache/ `which ${CC%% *}` ; fi
        - ccache -s
        # Install cunit for the validation tests because distro version is too old and fails C99 compile
        - sudo apt-get remove libcunit1-dev libcunit1
        - export LD_LIBRARY_PATH="$HOME/cunit-install/$CROSS_ARCH/lib:$LD_LIBRARY_PATH"
        - |
          if [ ! -f "$HOME/cunit-install/$CROSS_ARCH/lib/libcunit.a" ]; then
            export CUNIT_VERSION=2.1-3
            curl -sSOL https://github.com/Linaro/libcunit/releases/download/${CUNIT_VERSION}/CUnit-${CUNIT_VERSION}.tar.bz2
            tar -jxf *.bz2
            pushd CUnit*
            libtoolize --force --copy
            aclocal
            autoheader
            automake --add-missing --include-deps --copy
            autoconf
            ./configure --prefix=$HOME/cunit-install/$CROSS_ARCH --enable-debug --enable-automated --enable-basic --enable-console --enable-examples --enable-test $CROSS || cat config.log
            make
            sudo make install
            popd
          fi
        - export PKG_CONFIG_PATH="$HOME/cunit-install/$CROSS_ARCH/lib/pkgconfig:${PKG_CONFIG_PATH}"
        - find $HOME/cunit-install

install:
        - echo 1000 | sudo tee /proc/sys/vm/nr_hugepages
        - sudo mkdir -p /mnt/huge
        - sudo mount -t hugetlbfs nodev /mnt/huge

        - if [ -z "$CROSS_ARCH" ] ;
          then
                sudo apt-get -qq update ;
                sudo apt-get install linux-headers-`uname -r` ;
          fi
        - gem install asciidoctor

#	DPDK pktio. Note that cache must be purged if dpdk version changes.
        - TARGET=${TARGET:-"x86_64-native-linuxapp-gcc"}
        - |
          if [ -z "$CROSS_ARCH" -a ! -f "dpdk/${TARGET}/lib/libdpdk.a" ]; then
            git -c advice.detachedHead=false clone -q --depth=1 --single-branch --branch=v17.02 http://dpdk.org/git/dpdk dpdk
            pushd dpdk
            git log --oneline --decorate
            make config T=${TARGET} O=${TARGET}
            pushd ${TARGET}
            sed -ri 's,(CONFIG_RTE_LIBRTE_PMD_PCAP=).*,\1y,' .config
            popd
            make install T=${TARGET} EXTRA_CFLAGS="-fPIC"
            rm -r ./doc ./${TARGET}/app ./${TARGET}/build
            popd
          fi

#	Netmap pktio
        - |
          if [ -z "$CROSS_ARCH" -a ! -f "netmap/LINUX/netmap.ko" ]; then
            git -c advice.detachedHead=false clone -q --depth=1 --single-branch --branch=v11.2 https://github.com/luigirizzo/netmap.git
            pushd netmap/LINUX
            ./configure
            make
            sudo insmod ./netmap.ko
            popd
          fi

script:
        - if [ -z "$CROSS_ARCH" ] ; then
                EXTRA_CONF="--with-dpdk-path=`pwd`/dpdk/${TARGET} --with-netmap-path=`pwd`/netmap" ;
          fi
        - ./bootstrap
        - ./configure --prefix=$HOME/odp-install
          --enable-user-guides
          --enable-debug=full
          --enable-helper-linux
          $CROSS $EXTRA_CONF $CONF
        - make -j $(nproc)
        - mkdir /dev/shm/odp
        - if [ -z "$CROSS_ARCH" ] ; then
          sudo LD_LIBRARY_PATH="$HOME/cunit-install/$CROSS_ARCH/lib:$LD_LIBRARY_PATH" ODP_SHM_DIR=/dev/shm/odp make check ;
          fi
        - make install

        - echo "Checking linking and run from install..."
        - pushd $HOME
        - echo "Dynamic link.."
        - ${CC} ${CFLAGS} ${OLDPWD}/example/hello/odp_hello.c -o odp_hello_inst_dynamic `PKG_CONFIG_PATH=${HOME}/odp-install/lib/pkgconfig:${PKG_CONFIG_PATH} pkg-config --cflags --libs libodp-linux`
        - echo "Static link.."
        - ${CC} ${CFLAGS} ${OLDPWD}/example/hello/odp_hello.c -o odp_hello_inst_static `PKG_CONFIG_PATH=${HOME}/odp-install/lib/pkgconfig:${PKG_CONFIG_PATH} pkg-config --cflags --libs libodp-linux --static` -static
        - if [ -z "$CROSS_ARCH" ] ; then
          LD_LIBRARY_PATH="${HOME}/odp-install/lib:$LD_LIBRARY_PATH" ./odp_hello_inst ;
          ./odp_hello_inst_static ;
          fi
        - popd
        - ccache -s

jobs:
        include:
                - stage: test
                  env: TEST=coverage
                  compiler: gcc
                  script:
                          - sudo pip install coverage
                          - ./bootstrap
                          - ./configure --prefix=$HOME/odp-install
                            --enable-user-guides
                            --with-dpdk-path=`pwd`/dpdk/${TARGET}
                            --with-netmap-path=`pwd`/netmap CFLAGS="-O0
                              -coverage"
                              CXXFLAGS="-O0 -coverage" LDFLAGS="--coverage"
                            --enable-debug=full
                            --enable-helper-linux
                          - sudo LD_LIBRARY_PATH="$HOME/cunit-install/$CROSS_ARCH/lib:$LD_LIBRARY_PATH" PATH=${PATH//:\.\/node_modules\/\.bin/} make check
                          - find . -type f -iname '*.[ch]' -not -path ".git/*" -execdir gcov {} \; ; bash <(curl -s https://codecov.io/bash) -X coveragepy
                - stage: test
                  env: TEST=distcheck
                  compiler: gcc
                  script:
                          - ./bootstrap
                          - ./configure --prefix=$HOME/odp-install
                            --enable-user-guides
                          - sudo PATH="$PATH" LD_LIBRARY_PATH="$HOME/cunit-install/$CROSS_ARCH/lib:$LD_LIBRARY_PATH" make distcheck
                - stage: test
                  env: TEST=doxygen
                  compiler: gcc
                  install:
                          - true
                  script:
                          # doxygen does not trap on warnings, check for them here.
                          - ./bootstrap
                          - ./configure
                          - make doxygen-doc |tee doxygen.log
                          - fgrep -rvq warning ./doxygen.log
                - stage: test
                  env: TEST=checkpatch
                  compiler: gcc
                  install:
                          - true
                  script:
                          - echo ${TRAVIS_COMMIT_RANGE};
                          - ODP_PATCHES=`echo ${TRAVIS_COMMIT_RANGE} | sed 's/\.//'`;
                          - if [ -z "${ODP_PATCHES}" ]; then env; exit 0; fi;
                          - ./scripts/ci-checkpatches.sh ${ODP_PATCHES};

after_failure:
  - cat config.log
  - find . -name 'test-suite.log' -execdir grep -il "FAILED" {} \; -exec echo {} \; -exec cat {} \;<|MERGE_RESOLUTION|>--- conflicted
+++ resolved
@@ -88,10 +88,6 @@
                   sudo -E apt-add-repository -y "deb http://ports.ubuntu.com trusty main" ;
                   sudo -E apt-add-repository -y "deb http://ports.ubuntu.com trusty-updates main" ;
                   sudo -E apt-get -y update || true ;
-<<<<<<< HEAD
-                  sudo -E apt-get -y --no-install-suggests --no-install-recommends --force-yes install build-essential gcc-"$CROSS_GNU_TYPE" pkg-config-"$CROSS_GNU_TYPE" ;
-                  sudo -E apt-get -y --no-install-suggests --no-install-recommends --force-yes install libc6-dev:"$CROSS_ARCH" libconfig-dev:"$CROSS_ARCH" libssl-dev:"$CROSS_ARCH" zlib1g-dev:"$CROSS_ARCH" libconfig-dev:"$CROSS_ARCH" ;
-=======
                   sudo -E apt-get -y --no-install-suggests --no-install-recommends --force-yes install build-essential ;
                   if [ "$CROSS_ARCH" = "i386" ] ;
                   then
@@ -117,7 +113,6 @@
           then
                 export CC="$CROSS_GNU_TYPE"-gcc ;
                 export CXX="$CROSS_GNU_TYPE"-g++ ;
->>>>>>> 91ef9f7e
           fi
         - if test ! -L /usr/lib/ccache/${CC%% *} ; then sudo ln -s -t /usr/lib/ccache/ `which ${CC%% *}` ; fi
         - ccache -s
