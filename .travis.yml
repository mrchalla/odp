# Copyright (c) 2016, Linaro Limited
# All rights reserved.
# SPDX-License-Identifier:     BSD-3-Clause
#
# Please update xxxx for your coverity token and notification email if required
# pushing to github/master will run make check
# pushing to github/coverity_scan will also launch a static analysis
# See https://scan.coverity.com/travis_ci

language: c
sudo: required
dist: trusty
group: deprecated-2017Q2
env:
  global:
    # COVERITY_SCAN_TOKEN
    # ** specific to your project **
    # Note:
    # You should have a github account and travis linked travis account.
    # The secure key to be filled below is the 685 character long encrypted
    # token you can find as follow from your coverity dashboard
    # (at https://scan.coverity.com/dashboard):
    # Click on the github project (<you>/odp)
    # Click on "submit build"
    # Click on "Configure Travis CI"
    # Look at the COVERITY_SCAN_TOKEN in the env: global: section
    # of the configuration example.
    # copy the secure:<key> below
    #
    - secure: "xxxx"
    #
    # By default Linaro CODECOV_TOKEN token is used. It's ok to use it to see
    # for individual commit validation. But you you want to track tests history
    # you need generated new one at https://codecov.io specific for your repo.
    - CODECOV_TOKEN=8e1c0fd8-62ff-411e-a79f-5839f6662c11

addons:
        apt:
                packages:
                        - gcc
                        - clang-3.8
                        - automake autoconf libtool libssl-dev graphviz mscgen
                        - libpcap-dev
<<<<<<< HEAD
                        - libconfig-dev
=======
                        - libnuma-dev
>>>>>>> 82419a31
#        coverity_scan:
#                project:
#                        name: "$TRAVIS_REPO_SLUG"
#                        notification_email: xxxx
#                        build_command_prepend: "./bootstrap && ./configure --enable-test-cpp --enable-test-vald --enable-test-helper --enable-test-perf --enable-user-guides --enable-test-perf-proc --enable-test-example"
#                        build_command:   "make"
#                        branch_pattern: coverity_scan

compiler:
        - gcc
        - clang-3.8

cache:
        ccache: true
        pip: true
        directories:
                #- dpdk
                - netmap
                - $HOME/cunit-install
                - $HOME/doxygen-install

env:
        - CONF=""
        - CONF="--disable-abi-compat"
        - CONF="--enable-schedule-sp"
        - CONF="--enable-schedule-iquery"
        - CONF="--enable-schedule-scalable"
        - CONF="--enable-dpdk-zero-copy"
        - CROSS_ARCH="arm64"
        - CROSS_ARCH="armhf" CFLAGS="-march=armv7-a"
        - CROSS_ARCH="powerpc"
        - CROSS_ARCH="i386"

before_install:

        # Install cross toolchains, etc
        # apt-get update may fail thanks to Ubuntu removing Packages/indices while not removing relevant parts of Release file
        - if [ -n "$CROSS_ARCH" ] ;
          then
                  BUILD_GNU_TYPE=`dpkg-architecture -a"$CROSS_ARCH" -qDEB_BUILD_GNU_TYPE` ;
                  CROSS_GNU_TYPE=`dpkg-architecture -a"$CROSS_ARCH" -qDEB_HOST_GNU_TYPE` ;
                  CROSS_MULTIARCH=`dpkg-architecture -a"$CROSS_ARCH" -qDEB_HOST_MULTIARCH` ;
                  CROSS="--host="$CROSS_GNU_TYPE" --build="$BUILD_GNU_TYPE"" ;
                  sudo dpkg --add-architecture "$CROSS_ARCH" ;
                  sudo -E apt-add-repository -y "deb http://ports.ubuntu.com trusty main" ;
                  sudo -E apt-add-repository -y "deb http://ports.ubuntu.com trusty-updates main" ;
                  sudo -E apt-get -y update || true ;
                  sudo -E apt-get -y --no-install-suggests --no-install-recommends --force-yes install build-essential ;
                  if [ "$CROSS_ARCH" = "i386" ] ;
                  then
                        sudo -E apt-get -y --no-install-suggests --no-install-recommends --force-yes install g++-multilib ;
                  else
                        sudo -E apt-get -y --no-install-suggests --no-install-recommends --force-yes install g++-"$CROSS_GNU_TYPE" ;
                  fi ;
                  sudo -E apt-get -y --no-install-suggests --no-install-recommends --force-yes install libc6-dev:"$CROSS_ARCH" libssl-dev:"$CROSS_ARCH" zlib1g-dev:"$CROSS_ARCH" libconfig-dev:"$CROSS_ARCH" libstdc++-4.8-dev:"$CROSS_ARCH";
                  export PKG_CONFIG_PATH=/usr/lib/${CROSS_MULTIARCH}/pkgconfig:/usr/${CROSS_MULTIARCH}/lib/pkgconfig ;
          fi
        - if [ "${CC#clang}" != "${CC}" ] ;
          then
                if [ -n "$CROSS_ARCH" ] ;
                then
                        export CC="${CC} --target=$CROSS_GNU_TYPE" ;
                fi ;
                export CXX="${CC/clang/clang++}";
          elif [ "$CROSS_ARCH" = "i386" ] ;
          then
                export CC="gcc -m32" ;
                export CXX="g++ -m32" ;
          elif [ -n "$CROSS_ARCH" ] ;
          then
                export CC="$CROSS_GNU_TYPE"-gcc ;
                export CXX="$CROSS_GNU_TYPE"-g++ ;
          fi
        - if test ! -L /usr/lib/ccache/${CC%% *} ; then sudo ln -s -t /usr/lib/ccache/ `which ${CC%% *}` ; fi
        - ccache -s
        # Install cunit for the validation tests because distro version is too old and fails C99 compile
        - sudo apt-get remove libcunit1-dev libcunit1
        - export LD_LIBRARY_PATH="$HOME/cunit-install/$CROSS_ARCH/lib:$LD_LIBRARY_PATH"
        - |
          if [ ! -f "$HOME/cunit-install/$CROSS_ARCH/lib/libcunit.a" ]; then
            export CUNIT_VERSION=2.1-3
            curl -sSOL https://github.com/Linaro/libcunit/releases/download/${CUNIT_VERSION}/CUnit-${CUNIT_VERSION}.tar.bz2
            tar -jxf *.bz2
            pushd CUnit*
            libtoolize --force --copy
            aclocal
            autoheader
            automake --add-missing --include-deps --copy
            autoconf
            ./configure --prefix=$HOME/cunit-install/$CROSS_ARCH --enable-debug --enable-automated --enable-basic --enable-console --enable-examples --enable-test $CROSS || cat config.log
            make
            sudo make install
            popd
          fi
        - export PKG_CONFIG_PATH="$HOME/cunit-install/$CROSS_ARCH/lib/pkgconfig:${PKG_CONFIG_PATH}"
        - find $HOME/cunit-install

install:
        - echo 1000 | sudo tee /proc/sys/vm/nr_hugepages
        - sudo mkdir -p /mnt/huge
        - sudo mount -t hugetlbfs nodev /mnt/huge

        - if [ -z "$CROSS_ARCH" ] ;
          then
                sudo apt-get -qq update ;
                sudo apt-get install linux-headers-`uname -r` ;
          fi
        - gem install asciidoctor

        # DPDK pktio. Note that cache must be purged if dpdk version changes.
        - DPDK_VERS="17.08"
        - |
          CACHED_DPDK_VERS=`fgrep Version dpdk/pkg/dpdk.spec | cut -d " " -f 2`
          if [ "${CACHED_DPDK_VERS}" != "${DPDK_VERS}" ]; then
            rm -rf dpdk
          fi
        - TARGET=${TARGET:-"x86_64-native-linuxapp-gcc"}
        - |
          if [ -z "$CROSS_ARCH" -a ! -f "dpdk/${TARGET}/lib/libdpdk.a" ]; then
            git -c advice.detachedHead=false clone -q --depth=1 --single-branch --branch=v${DPDK_VERS} http://dpdk.org/git/dpdk dpdk
            pushd dpdk
            git log --oneline --decorate
            make config T=${TARGET} O=${TARGET}
            pushd ${TARGET}
            sed -ri 's,(CONFIG_RTE_LIBRTE_PMD_PCAP=).*,\1y,' .config
            cat .config |grep RTE_MACHINE
            sed -ri 's,(CONFIG_RTE_MACHINE=).*,\1"snb",' .config
            popd
            make install T=${TARGET} EXTRA_CFLAGS="-fPIC"
            rm -r ./doc ./${TARGET}/app ./${TARGET}/build
            popd
          fi

#	Netmap pktio
        - |
          if [ -z "$CROSS_ARCH" ]; then
            if [ ! -f "netmap/LINUX/netmap.ko" ]; then
              git -c advice.detachedHead=false clone -q --depth=1 --single-branch --branch=v11.2 https://github.com/luigirizzo/netmap.git
              pushd netmap/LINUX
              ./configure
              make
              popd
            fi
            sudo insmod ./netmap/LINUX/netmap.ko
          fi

script:
        - if [ -z "$CROSS_ARCH" ] ; then
                EXTRA_CONF="--with-dpdk-path=`pwd`/dpdk/${TARGET} --with-netmap-path=`pwd`/netmap" ;
          fi
        - ./bootstrap
        - ./configure --prefix=$HOME/odp-install
          --enable-user-guides
          --enable-debug=full
          --enable-helper-linux
          $CROSS $EXTRA_CONF $CONF
        - make -j $(nproc)
        - mkdir /dev/shm/odp
        - if [ -z "$CROSS_ARCH" ] ; then
          sudo LD_LIBRARY_PATH="$HOME/cunit-install/$CROSS_ARCH/lib:$LD_LIBRARY_PATH" ODP_SHM_DIR=/dev/shm/odp make check ;
          fi
        - make install

        - echo "Checking linking and run from install..."
        - pushd $HOME
        - echo "Dynamic link.."
        - ${CC} ${CFLAGS} ${OLDPWD}/example/hello/odp_hello.c -o odp_hello_inst_dynamic `PKG_CONFIG_PATH=${HOME}/odp-install/lib/pkgconfig:${PKG_CONFIG_PATH} pkg-config --cflags --libs libodp-linux`
        - echo "Static link.."
        - ${CC} ${CFLAGS} ${OLDPWD}/example/hello/odp_hello.c -o odp_hello_inst_static `PKG_CONFIG_PATH=${HOME}/odp-install/lib/pkgconfig:${PKG_CONFIG_PATH} pkg-config --cflags --libs libodp-linux --static` -static
        - if [ -z "$CROSS_ARCH" ] ; then
          LD_LIBRARY_PATH="${HOME}/odp-install/lib:$LD_LIBRARY_PATH" ./odp_hello_inst_dynamic ;
          ./odp_hello_inst_static ;
          fi
        - popd
        - ccache -s

jobs:
        include:
                - stage: test
                  env: TEST=coverage
                  compiler: gcc
                  script:
                          - sudo pip install coverage
                          - ./bootstrap
                          - ./configure --prefix=$HOME/odp-install
                            --enable-user-guides
                            --with-dpdk-path=`pwd`/dpdk/${TARGET}
                            --with-netmap-path=`pwd`/netmap CFLAGS="-O0
                              -coverage"
                              CXXFLAGS="-O0 -coverage" LDFLAGS="--coverage"
                            --enable-debug=full
                            --enable-helper-linux
                          - sudo LD_LIBRARY_PATH="$HOME/cunit-install/$CROSS_ARCH/lib:$LD_LIBRARY_PATH" PATH=${PATH//:\.\/node_modules\/\.bin/} make check
                          - find . -type f -iname '*.[ch]' -not -path ".git/*" -execdir gcov {} \; ; bash <(curl -s https://codecov.io/bash) -X coveragepy
                - stage: test
                  env: TEST=distcheck
                  compiler: gcc
                  script:
                          - ./bootstrap
                          - ./configure --prefix=$HOME/odp-install
                            --enable-user-guides
                          - sudo PATH="$PATH" LD_LIBRARY_PATH="$HOME/cunit-install/$CROSS_ARCH/lib:$LD_LIBRARY_PATH" make distcheck
                - stage: test
                  env: TEST=doxygen
                  compiler: gcc
                  install:
                          - true
                  script:
                          - |
                            if [ ! -f "$HOME/doxygen-install/bin/doxygen" ]; then
                              wget https://github.com/doxygen/doxygen/archive/Release_1_8_13.tar.gz
                              tar xpvf Release_1_8_13.tar.gz
                              pushd doxygen-Release_1_8_13
                              cmake -DCMAKE_INSTALL_PREFIX=$HOME/doxygen-install .
                              make install
                              popd
                            fi

                          - export PATH=$HOME/doxygen-install/bin:$PATH
                          - ./bootstrap
                          - ./configure
                          # doxygen does not trap on warnings, check for them here.
                          - make doxygen-doc 2>&1 |tee doxygen.log
                          - |
                             fgrep -rq warning ./doxygen.log
                             if [ $? -eq 0 ]; then
                               false
                             else
                               true
                             fi
                - stage: test
                  env: TEST=checkpatch
                  compiler: gcc
                  install:
                          - true
                  script:
                          - echo ${TRAVIS_COMMIT_RANGE};
                          - ODP_PATCHES=`echo ${TRAVIS_COMMIT_RANGE} | sed 's/\.//'`;
                          - if [ -z "${ODP_PATCHES}" ]; then env; exit 0; fi;
                          - ./scripts/ci-checkpatches.sh ${ODP_PATCHES};

after_failure:
  - cat config.log
  - find . -name "*.trs" | xargs grep -l '^.test-result. FAIL' | while read trs ; do echo FAILURE detected at $trs; cat ${trs%%.trs}.log ; done<|MERGE_RESOLUTION|>--- conflicted
+++ resolved
@@ -41,11 +41,8 @@
                         - clang-3.8
                         - automake autoconf libtool libssl-dev graphviz mscgen
                         - libpcap-dev
-<<<<<<< HEAD
                         - libconfig-dev
-=======
                         - libnuma-dev
->>>>>>> 82419a31
 #        coverity_scan:
 #                project:
 #                        name: "$TRAVIS_REPO_SLUG"
