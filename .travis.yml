--- conflicted
+++ resolved
@@ -43,6 +43,7 @@
                         - clang-3.8
                         - automake autoconf libtool libssl-dev graphviz mscgen doxygen
                         - libpcap-dev
+                        - libconfig-dev
 #        coverity_scan:
 #                project:
 #                        name: "$TRAVIS_REPO_SLUG"
@@ -67,12 +68,7 @@
         - sudo mount -t hugetlbfs nodev /mnt/huge
 
         - sudo apt-get -qq update
-<<<<<<< HEAD
-        - sudo apt-get install automake autoconf libtool libssl-dev graphviz mscgen doxygen libconfig-dev
-        - sudo apt-get install libpcap-dev linux-headers-`uname -r`
-=======
         - sudo apt-get install linux-headers-`uname -r`
->>>>>>> 87bba414
         - sudo pip install coverage
         - gem install asciidoctor
         - PATH=${PATH//:\.\/node_modules\/\.bin/}
@@ -120,17 +116,10 @@
         - echo "Checking linking and run from install..."
         - pushd $HOME
         - echo "Dynamic link.."
-<<<<<<< HEAD
         - ${CC} ${OLDPWD}/example/hello/odp_hello.c -o odp_hello_inst -I${HOME}/odp-install/include -L${HOME}/odp-install/lib -lodp-linux -L${OLDPWD}/dpdk/x86_64-native-linuxapp-gcc/lib -lrt -ldpdk -lpthread -lcrypto -lpcap -lconfig $MY_CF $MY_LDF -ldl
         - LD_LIBRARY_PATH="${HOME}/odp-install/lib:$LD_LIBRARY_PATH" ./odp_hello_inst
         - echo "Static link.."
         - ${CC} ${OLDPWD}/example/hello/odp_hello.c -o odp_hello_inst -I${HOME}/odp-install/include -L${HOME}/odp-install/lib -lodp-linux -L${OLDPWD}/dpdk/x86_64-native-linuxapp-gcc/lib -lrt -ldpdk -lpthread -lcrypto -lpcap -lconfig $MY_CF $MY_LDF -ldl -static
-=======
-        - ${CC} ${OLDPWD}/example/hello/odp_hello.c -o odp_hello_inst -I${HOME}/odp-install/include -L${HOME}/odp-install/lib -lodp-linux -L${OLDPWD}/dpdk/x86_64-native-linuxapp-gcc/lib -lrt -ldpdk -lpthread -lcrypto -lpcap -ldl
-        - LD_LIBRARY_PATH="${HOME}/odp-install/lib:$LD_LIBRARY_PATH" ./odp_hello_inst
-        - echo "Static link.."
-        - ${CC} ${OLDPWD}/example/hello/odp_hello.c -o odp_hello_inst -I${HOME}/odp-install/include -L${HOME}/odp-install/lib -lodp-linux -L${OLDPWD}/dpdk/x86_64-native-linuxapp-gcc/lib -lrt -ldpdk -lpthread -lcrypto -lpcap -ldl -static
->>>>>>> 87bba414
         - ./odp_hello_inst
 
 jobs:
