include $(top_srcdir)/Makefile.inc

COMMON_DIR = $(top_builddir)/test/common

LIBODP = $(LIB)/libodphelper.la $(LIB)/libodp-linux.la

LIBCUNIT_COMMON = $(COMMON_DIR)/libcunit_common.la
LIBCPUMASK_COMMON = $(COMMON_DIR)/libcpumask_common.la
LIBTHRMASK_COMMON = $(COMMON_DIR)/libthrmask_common.la

#in the following line, the libs using the symbols should come before
#the libs containing them! The includer is given a chance to add things
<<<<<<< HEAD
#before libodp by setting PRE_LDADD before the inclusion.
LDADD = $(PRE_LDADD) $(LIB)/libodphelper.la $(LIB)/lib$(ODP_LIB_STR).la $(DPDK_PMDS)

INCFLAGS = \
	-I$(top_builddir)/platform/@with_platform@/include \
	-I$(top_srcdir)/helper/include \
	-I$(top_srcdir)/include \
	-I$(top_srcdir)/include/odp/arch/@ARCH_ABI@ \
	-I$(top_srcdir)/platform/@with_platform@/include \
	-I$(top_srcdir)/platform/@with_platform@/arch/@ARCH_DIR@ \
	-I$(top_srcdir)/test/common \
	-I$(top_builddir)/include

AM_CPPFLAGS = $(INCFLAGS)
=======
#before libodp by setting PRELDADD before the inclusion.
LDADD = $(PRELDADD) $(LIBODP)
PRELDADD =

AM_CPPFLAGS = \
	$(ODP_INCLUDES) \
	$(HELPER_INCLUDES) \
	-I$(top_srcdir)/test/common

# Do not link to DPDK twice in case of dynamic linking with ODP
if STATIC_APPS
LDADD += $(DPDK_LIBS_LT)
endif

>>>>>>> 257b08b3
AM_CFLAGS = $(CUNIT_CFLAGS)

if STATIC_APPS
AM_LDFLAGS = -L$(LIB) -static
else
AM_LDFLAGS =
endif

LOG_COMPILER = $(top_srcdir)/platform/@with_platform@/test/wrapper-script.sh

@VALGRIND_CHECK_RULES@

TESTS_ENVIRONMENT = ODP_PLATFORM=${with_platform} \
<<<<<<< HEAD
		    EXEEXT=${EXEEXT} \
		    ODP_SYSCONFIG_FILE=none
=======
		    EXEEXT=${EXEEXT}
>>>>>>> 257b08b3
<|MERGE_RESOLUTION|>--- conflicted
+++ resolved
@@ -10,22 +10,6 @@
 
 #in the following line, the libs using the symbols should come before
 #the libs containing them! The includer is given a chance to add things
-<<<<<<< HEAD
-#before libodp by setting PRE_LDADD before the inclusion.
-LDADD = $(PRE_LDADD) $(LIB)/libodphelper.la $(LIB)/lib$(ODP_LIB_STR).la $(DPDK_PMDS)
-
-INCFLAGS = \
-	-I$(top_builddir)/platform/@with_platform@/include \
-	-I$(top_srcdir)/helper/include \
-	-I$(top_srcdir)/include \
-	-I$(top_srcdir)/include/odp/arch/@ARCH_ABI@ \
-	-I$(top_srcdir)/platform/@with_platform@/include \
-	-I$(top_srcdir)/platform/@with_platform@/arch/@ARCH_DIR@ \
-	-I$(top_srcdir)/test/common \
-	-I$(top_builddir)/include
-
-AM_CPPFLAGS = $(INCFLAGS)
-=======
 #before libodp by setting PRELDADD before the inclusion.
 LDADD = $(PRELDADD) $(LIBODP)
 PRELDADD =
@@ -40,7 +24,6 @@
 LDADD += $(DPDK_LIBS_LT)
 endif
 
->>>>>>> 257b08b3
 AM_CFLAGS = $(CUNIT_CFLAGS)
 
 if STATIC_APPS
@@ -49,14 +32,8 @@
 AM_LDFLAGS =
 endif
 
-LOG_COMPILER = $(top_srcdir)/platform/@with_platform@/test/wrapper-script.sh
-
 @VALGRIND_CHECK_RULES@
 
 TESTS_ENVIRONMENT = ODP_PLATFORM=${with_platform} \
-<<<<<<< HEAD
 		    EXEEXT=${EXEEXT} \
-		    ODP_SYSCONFIG_FILE=none
-=======
-		    EXEEXT=${EXEEXT}
->>>>>>> 257b08b3
+		    ODP_SYSCONFIG_FILE=none