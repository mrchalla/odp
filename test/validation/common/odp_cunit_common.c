/* Copyright (c) 2014, Linaro Limited
 * All rights reserved.
 *
 * SPDX-License-Identifier:     BSD-3-Clause
 */

/**
 * @file
 *
 * ODP test application common
 */

#include <string.h>
#include <odp.h>
#include <odp_cunit_common.h>
#include <odp/helper/linux.h>
/* Globals */
static odph_linux_pthread_t thread_tbl[MAX_WORKERS];

/** create test thread */
int odp_cunit_thread_create(void *func_ptr(void *), pthrd_arg *arg)
{
	odp_cpumask_t cpumask;

	/* Create and init additional threads */
	odph_linux_cpumask_default(&cpumask, arg->numthrds);
	odph_linux_pthread_create(thread_tbl, &cpumask, func_ptr,
				  (void *)arg);

	return 0;
}

/** exit from test thread */
int odp_cunit_thread_exit(pthrd_arg *arg)
{
	/* Wait for other threads to exit */
	odph_linux_pthread_join(thread_tbl, arg->numthrds);

	return 0;
}

ODP_WEAK_SYMBOL int tests_global_init(void)
{
	if (0 != odp_init_global(NULL, NULL)) {
		fprintf(stderr, "error: odp_init_global() failed.\n");
		return -1;
	}
	if (0 != odp_init_local()) {
		fprintf(stderr, "error: odp_init_local() failed.\n");
		return -1;
	}

	return 0;
}

ODP_WEAK_SYMBOL int tests_global_term(void)
{
	if (0 != odp_term_local()) {
		fprintf(stderr, "error: odp_term_local() failed.\n");
		return -1;
	}

	if (0 != odp_term_global()) {
		fprintf(stderr, "error: odp_term_global() failed.\n");
		return -1;
	}

	return 0;
}

__attribute__((__weak__)) int tests_global_term(void)
{
	return 0;
}

int main(void)
{
	int ret;

	printf("\tODP API version: %s\n", odp_version_api_str());
	printf("\tODP implementation version: %s\n", odp_version_impl_str());

<<<<<<< HEAD
	if (0 != odp_init_global(NULL, NULL)) {
		fprintf(stderr, "error: odp_init_global() failed.\n");
		return -1;
	}
	if (0 != odp_init_local()) {
		fprintf(stderr, "error: odp_init_local() failed.\n");
		return -1;
	}

	ret = tests_global_init();
	if (ret)
		return ret;
=======
	if (0 != tests_global_init())
		return -1;
>>>>>>> a6d1ce8e

	CU_set_error_action(CUEA_ABORT);

	CU_initialize_registry();
	CU_register_suites(odp_testsuites);
	CU_basic_set_mode(CU_BRM_VERBOSE);
	CU_basic_run_tests();

	ret = CU_get_number_of_failure_records();

	CU_cleanup_registry();

	if (0 != tests_global_term())
		return -1;
<<<<<<< HEAD

	if (0 != odp_term_local()) {
		fprintf(stderr, "error: odp_term_local() failed.\n");
		return -1;
	}

	if (0 != odp_term_global()) {
		fprintf(stderr, "error: odp_term_global() failed.\n");
		return -1;
	}
=======
>>>>>>> a6d1ce8e

	return (ret) ? -1 : 0;
}<|MERGE_RESOLUTION|>--- conflicted
+++ resolved
@@ -68,11 +68,6 @@
 	return 0;
 }
 
-__attribute__((__weak__)) int tests_global_term(void)
-{
-	return 0;
-}
-
 int main(void)
 {
 	int ret;
@@ -80,23 +75,8 @@
 	printf("\tODP API version: %s\n", odp_version_api_str());
 	printf("\tODP implementation version: %s\n", odp_version_impl_str());
 
-<<<<<<< HEAD
-	if (0 != odp_init_global(NULL, NULL)) {
-		fprintf(stderr, "error: odp_init_global() failed.\n");
-		return -1;
-	}
-	if (0 != odp_init_local()) {
-		fprintf(stderr, "error: odp_init_local() failed.\n");
-		return -1;
-	}
-
-	ret = tests_global_init();
-	if (ret)
-		return ret;
-=======
 	if (0 != tests_global_init())
 		return -1;
->>>>>>> a6d1ce8e
 
 	CU_set_error_action(CUEA_ABORT);
 
@@ -111,19 +91,6 @@
 
 	if (0 != tests_global_term())
 		return -1;
-<<<<<<< HEAD
-
-	if (0 != odp_term_local()) {
-		fprintf(stderr, "error: odp_term_local() failed.\n");
-		return -1;
-	}
-
-	if (0 != odp_term_global()) {
-		fprintf(stderr, "error: odp_term_global() failed.\n");
-		return -1;
-	}
-=======
->>>>>>> a6d1ce8e
 
 	return (ret) ? -1 : 0;
 }