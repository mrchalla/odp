--- conflicted
+++ resolved
@@ -6,11 +6,7 @@
 TESTS_ENVIRONMENT = ODP_PLATFORM=${with_platform} TEST_DIR=${builddir}
 
 EXECUTABLES = odp_buffer \
-<<<<<<< HEAD
 ##	      odp_classification \
-=======
-	      odp_classification \
->>>>>>> a6d1ce8e
 	      odp_cpumask \
 	      odp_crypto \
 	      odp_init \
