/* Copyright (c) 2014, Linaro Limited
 * All rights reserved.
 *
 * SPDX-License-Identifier:	BSD-3-Clause
 */

#include "config.h"

#include <stdlib.h>

#include <odp_api.h>
#include <odp_cunit_common.h>
#include <test_packet_parser.h>
#include "packet.h"

/* Reserve some tailroom for tests */
#define PACKET_TAILROOM_RESERVE  4
/* Number of packets in the test packet pool */
#define PACKET_POOL_NUM 300
/* Number of large, possibly segmented, test packets */
#define PACKET_POOL_NUM_SEG 4
ODP_STATIC_ASSERT(PACKET_POOL_NUM_SEG > 1 &&
		  PACKET_POOL_NUM_SEG < PACKET_POOL_NUM,
		  "Invalid PACKET_POOL_NUM_SEG value");

static odp_pool_t packet_pool, packet_pool_no_uarea, packet_pool_double_uarea;
static uint32_t packet_len;

static uint32_t segmented_packet_len;
static odp_bool_t segmentation_supported = true;

odp_packet_t test_packet, segmented_test_packet;

static struct udata_struct {
	uint64_t u64;
	uint32_t u32;
	char str[10];
} test_packet_udata = {
	123456,
	789912,
	"abcdefg",
};

#define packet_compare_offset(pkt1, off1, pkt2, off2, len) \
	_packet_compare_offset((pkt1), (off1), (pkt2), (off2), (len), __LINE__)

#define packet_compare_data(pkt1, pkt2) \
	_packet_compare_data((pkt1), (pkt2), __LINE__)

static void _packet_compare_data(odp_packet_t pkt1, odp_packet_t pkt2,
				 int line)
{
	uint32_t len = odp_packet_len(pkt1);
	uint32_t offset = 0;
	uint32_t seglen1, seglen2, cmplen;
	int ret;

	CU_ASSERT_FATAL(len == odp_packet_len(pkt2));

	while (len > 0) {
		void *pkt1map = odp_packet_offset(pkt1, offset, &seglen1, NULL);
		void *pkt2map = odp_packet_offset(pkt2, offset, &seglen2, NULL);

		CU_ASSERT_PTR_NOT_NULL_FATAL(pkt1map);
		CU_ASSERT_PTR_NOT_NULL_FATAL(pkt2map);
		cmplen = seglen1 < seglen2 ? seglen1 : seglen2;
		ret = memcmp(pkt1map, pkt2map, cmplen);

		if (ret) {
			printf("\ncompare_data failed: line %i, offset %"
			       PRIu32 "\n", line, offset);
		}

		CU_ASSERT(ret == 0);

		offset += cmplen;
		len    -= cmplen;
	}
}

static int fill_data_forward(odp_packet_t pkt, uint32_t offset, uint32_t len,
			     uint32_t *cur_data)
{
	uint8_t buf[len];
	uint32_t i, data;

	data = *cur_data;

	for (i = 0; i < len; i++)
		buf[i] = data++;

	*cur_data = data;

	return odp_packet_copy_from_mem(pkt, offset, len, buf);
}

static int fill_data_backward(odp_packet_t pkt, uint32_t offset, uint32_t len,
			      uint32_t *cur_data)
{
	uint8_t buf[len];
	uint32_t i, data;

	data = *cur_data;

	for (i = 0; i < len; i++)
		buf[len - i - 1] = data++;

	*cur_data = data;

	return odp_packet_copy_from_mem(pkt, offset, len, buf);
}

int packet_suite_init(void)
{
	odp_pool_param_t params;
	odp_pool_capability_t capa;
	odp_packet_t pkt_tbl[PACKET_POOL_NUM_SEG];
	struct udata_struct *udat;
	uint32_t udat_size;
	uint8_t data = 0;
	uint32_t i;
	uint32_t num = PACKET_POOL_NUM;
	int ret;

	if (odp_pool_capability(&capa) < 0) {
		printf("pool_capability failed\n");
		return -1;
	}
	if (capa.pkt.max_segs_per_pkt == 0)
		capa.pkt.max_segs_per_pkt = 10;

	/* Pick a typical packet size and decrement it to the single segment
	 * limit if needed (min_seg_len maybe equal to max_len
	 * on some systems). */
	packet_len = 512;
	while (packet_len > (capa.pkt.min_seg_len - PACKET_TAILROOM_RESERVE))
		packet_len--;

	if (capa.pkt.max_len) {
		segmented_packet_len = capa.pkt.max_len;
	} else {
		segmented_packet_len = capa.pkt.min_seg_len *
				       capa.pkt.max_segs_per_pkt;
	}
	if (capa.pkt.max_num != 0 && capa.pkt.max_num < num)
		num = capa.pkt.max_num;

	odp_pool_param_init(&params);

	params.type           = ODP_POOL_PACKET;
	params.pkt.seg_len    = capa.pkt.min_seg_len;
	params.pkt.len        = capa.pkt.min_seg_len;
	params.pkt.num        = num;
	params.pkt.uarea_size = sizeof(struct udata_struct);

	packet_pool = odp_pool_create("packet_pool", &params);
	if (packet_pool == ODP_POOL_INVALID) {
		printf("pool_create failed: 1\n");
		return -1;
	}

	params.pkt.uarea_size = 0;
	packet_pool_no_uarea = odp_pool_create("packet_pool_no_uarea",
					       &params);
	if (packet_pool_no_uarea == ODP_POOL_INVALID) {
		odp_pool_destroy(packet_pool);
		printf("pool_create failed: 2\n");
		return -1;
	}

	params.pkt.uarea_size = 2 * sizeof(struct udata_struct);
	packet_pool_double_uarea = odp_pool_create("packet_pool_double_uarea",
						   &params);

	if (packet_pool_double_uarea == ODP_POOL_INVALID) {
		odp_pool_destroy(packet_pool_no_uarea);
		odp_pool_destroy(packet_pool);
		printf("pool_create failed: 3\n");
		return -1;
	}

	test_packet = odp_packet_alloc(packet_pool, packet_len);

	for (i = 0; i < packet_len; i++) {
		odp_packet_copy_from_mem(test_packet, i, 1, &data);
		data++;
	}

	/* Try to allocate PACKET_POOL_NUM_SEG largest possible packets to see
	 * if segmentation is supported  */
	do {
		ret = odp_packet_alloc_multi(packet_pool, segmented_packet_len,
					     pkt_tbl, PACKET_POOL_NUM_SEG);
		if (ret !=  PACKET_POOL_NUM_SEG) {
			if (ret > 0)
				odp_packet_free_multi(pkt_tbl, ret);
			segmented_packet_len -= capa.pkt.min_seg_len;
			continue;
		}
	} while (ret != PACKET_POOL_NUM_SEG &&
		 segmented_packet_len > capa.pkt.min_seg_len);

	if (ret != PACKET_POOL_NUM_SEG) {
		printf("packet alloc failed\n");
		return -1;
	}
	segmented_test_packet = pkt_tbl[0];
	odp_packet_free_multi(&pkt_tbl[1], PACKET_POOL_NUM_SEG - 1);

	if (odp_packet_is_valid(test_packet) == 0 ||
	    odp_packet_is_valid(segmented_test_packet) == 0) {
		printf("packet_is_valid failed\n");
		return -1;
	}

	segmentation_supported = odp_packet_is_segmented(segmented_test_packet);

	data = 0;
	for (i = 0; i < segmented_packet_len; i++) {
		odp_packet_copy_from_mem(segmented_test_packet, i, 1, &data);
		data++;
	}

	udat = odp_packet_user_area(test_packet);
	udat_size = odp_packet_user_area_size(test_packet);
	if (!udat || udat_size != sizeof(struct udata_struct)) {
		printf("packet_user_area failed: 1\n");
		return -1;
	}

	odp_pool_print(packet_pool);
	memcpy(udat, &test_packet_udata, sizeof(struct udata_struct));

	udat = odp_packet_user_area(segmented_test_packet);
	udat_size = odp_packet_user_area_size(segmented_test_packet);
	if (udat == NULL || udat_size != sizeof(struct udata_struct)) {
		printf("packet_user_area failed: 2\n");
		return -1;
	}

	memcpy(udat, &test_packet_udata, sizeof(struct udata_struct));

	return 0;
}

int packet_suite_term(void)
{
	odp_packet_free(test_packet);
	odp_packet_free(segmented_test_packet);

	if (odp_pool_destroy(packet_pool_double_uarea) != 0 ||
	    odp_pool_destroy(packet_pool_no_uarea) != 0 ||
	    odp_pool_destroy(packet_pool) != 0)
		return -1;

	return 0;
}

void packet_test_alloc_free(void)
{
	odp_pool_t pool;
	odp_packet_t packet;
	odp_pool_param_t params;
	odp_pool_capability_t capa;
	odp_event_subtype_t subtype;

	CU_ASSERT_FATAL(odp_pool_capability(&capa) == 0);

	odp_pool_param_init(&params);

	params.type           = ODP_POOL_PACKET;
	params.pkt.seg_len    = capa.pkt.min_seg_len;
	params.pkt.len        = capa.pkt.min_seg_len;
	params.pkt.num        = 1;

	pool = odp_pool_create("packet_pool_alloc", &params);
	CU_ASSERT_FATAL(pool != ODP_POOL_INVALID);

	/* Allocate the only buffer from the pool */
	packet = odp_packet_alloc(pool, packet_len);
	CU_ASSERT_FATAL(packet != ODP_PACKET_INVALID);
	CU_ASSERT(odp_packet_len(packet) == packet_len);
	CU_ASSERT(odp_event_type(odp_packet_to_event(packet)) ==
		  ODP_EVENT_PACKET);
	CU_ASSERT(odp_event_subtype(odp_packet_to_event(packet)) ==
		  ODP_EVENT_PACKET_BASIC);
	CU_ASSERT(odp_event_types(odp_packet_to_event(packet), &subtype) ==
		  ODP_EVENT_PACKET);
	CU_ASSERT(subtype == ODP_EVENT_PACKET_BASIC);
	CU_ASSERT(odp_packet_to_u64(packet) !=
		  odp_packet_to_u64(ODP_PACKET_INVALID));

	/* Pool should have only one packet */
	CU_ASSERT_FATAL(odp_packet_alloc(pool, packet_len)
			== ODP_PACKET_INVALID);

	odp_packet_free(packet);

	/* Check that the buffer was returned back to the pool */
	packet = odp_packet_alloc(pool, packet_len);
	CU_ASSERT_FATAL(packet != ODP_PACKET_INVALID);
	CU_ASSERT(odp_packet_len(packet) == packet_len);

	odp_packet_free(packet);
	CU_ASSERT(odp_pool_destroy(pool) == 0);
}

/* Wrapper to call odp_packet_alloc_multi multiple times until
 * either no mure buffers are returned, or num buffers were alloced */
static int packet_alloc_multi(odp_pool_t pool, uint32_t pkt_len,
			      odp_packet_t pkt[], int num)
{
	int ret, total = 0;

	do {
		ret = odp_packet_alloc_multi(pool, pkt_len, pkt + total,
					     num - total);
		CU_ASSERT(ret >= 0);
		CU_ASSERT(ret <= num - total);
		total += ret;
	} while (total < num && ret);

	return total;
}

void packet_test_alloc_free_multi(void)
{
	const int num_pkt = 2;
	odp_pool_t pool[2];
	int i, ret;
	odp_packet_t packet[2 * num_pkt + 1];
	odp_packet_t inval_pkt[num_pkt];
	odp_pool_param_t params;
	odp_pool_capability_t capa;

	CU_ASSERT_FATAL(odp_pool_capability(&capa) == 0);

	odp_pool_param_init(&params);

	params.type           = ODP_POOL_PACKET;
	params.pkt.seg_len    = capa.pkt.min_seg_len;
	params.pkt.len        = capa.pkt.min_seg_len;
	params.pkt.num        = num_pkt;

	pool[0] = odp_pool_create("packet_pool_alloc_multi_0", &params);
	pool[1] = odp_pool_create("packet_pool_alloc_multi_1", &params);
	CU_ASSERT_FATAL(pool[0] != ODP_POOL_INVALID);
	CU_ASSERT_FATAL(pool[1] != ODP_POOL_INVALID);

	/* Allocate all the packets from the pools */

	ret = packet_alloc_multi(pool[0], packet_len, &packet[0], num_pkt + 1);
	CU_ASSERT_FATAL(ret == num_pkt);
	ret = packet_alloc_multi(pool[1], packet_len,
				 &packet[num_pkt], num_pkt + 1);
	CU_ASSERT_FATAL(ret == num_pkt);

	for (i = 0; i < 2 * num_pkt; ++i) {
		odp_event_subtype_t subtype;

		CU_ASSERT(odp_packet_len(packet[i]) == packet_len);
		CU_ASSERT(odp_event_type(odp_packet_to_event(packet[i])) ==
			  ODP_EVENT_PACKET);
		CU_ASSERT(odp_event_subtype(odp_packet_to_event(packet[i])) ==
			  ODP_EVENT_PACKET_BASIC);
		CU_ASSERT(odp_event_types(odp_packet_to_event(packet[i]),
					  &subtype) ==
			  ODP_EVENT_PACKET);
		CU_ASSERT(subtype == ODP_EVENT_PACKET_BASIC);
		CU_ASSERT(odp_packet_to_u64(packet[i]) !=
			  odp_packet_to_u64(ODP_PACKET_INVALID));
	}

	/* Pools should have no more packets */
	ret = odp_packet_alloc_multi(pool[0], packet_len, inval_pkt, num_pkt);
	CU_ASSERT(ret == 0);
	ret = odp_packet_alloc_multi(pool[1], packet_len, inval_pkt, num_pkt);
	CU_ASSERT(ret == 0);

	/* Free all packets from all pools at once */
	odp_packet_free_multi(packet, 2 * num_pkt);

	/* Check that all the packets were returned back to their pools */
	ret = packet_alloc_multi(pool[0], packet_len, &packet[0], num_pkt);
	CU_ASSERT(ret);
	ret  = packet_alloc_multi(pool[1], packet_len,
				  &packet[num_pkt], num_pkt);
	CU_ASSERT(ret);

	for (i = 0; i < 2 * num_pkt; ++i) {
		CU_ASSERT_FATAL(packet[i] != ODP_PACKET_INVALID);
		CU_ASSERT(odp_packet_len(packet[i]) == packet_len);
	}
	odp_packet_free_multi(packet, 2 * num_pkt);
	CU_ASSERT(odp_pool_destroy(pool[0]) == 0);
	CU_ASSERT(odp_pool_destroy(pool[1]) == 0);
}

void packet_test_free_sp(void)
{
	const int num_pkt = 10;
	odp_pool_t pool;
	int i, ret;
	odp_packet_t packet[num_pkt];
	odp_pool_param_t params;
	odp_pool_capability_t capa;
	uint32_t len = packet_len;

	CU_ASSERT_FATAL(odp_pool_capability(&capa) == 0);

	if (capa.pkt.max_len < len)
		len = capa.pkt.max_len;

	odp_pool_param_init(&params);

	params.type           = ODP_POOL_PACKET;
	params.pkt.len        = len;
	params.pkt.num        = num_pkt;

	pool = odp_pool_create("packet_pool_free_sp", &params);
	CU_ASSERT_FATAL(pool != ODP_POOL_INVALID);

	ret = packet_alloc_multi(pool, len, packet, num_pkt);
	CU_ASSERT_FATAL(ret == num_pkt);
	for (i = 0; i < num_pkt; i++) {
		CU_ASSERT_FATAL(packet[i] != ODP_PACKET_INVALID);
		CU_ASSERT(odp_packet_len(packet[i]) == len);
	}
	odp_packet_free_sp(packet, num_pkt);

	/* Check that all the packets were returned back to the pool */
	ret = packet_alloc_multi(pool, len, packet, num_pkt);
	CU_ASSERT_FATAL(ret == num_pkt);
	for (i = 0; i < num_pkt; i++) {
		CU_ASSERT_FATAL(packet[i] != ODP_PACKET_INVALID);
		CU_ASSERT(odp_packet_len(packet[i]) == len);
	}
	odp_packet_free_sp(packet, num_pkt);

	CU_ASSERT(odp_pool_destroy(pool) == 0);
}

void packet_test_alloc_segmented(void)
{
	const int num = 5;
	odp_packet_t pkts[num];
	odp_packet_t pkt;
	uint32_t max_len;
	odp_pool_t pool;
	odp_pool_param_t params;
	odp_pool_capability_t capa;
	int ret, i, num_alloc;

	CU_ASSERT_FATAL(odp_pool_capability(&capa) == 0);
	if (capa.pkt.max_segs_per_pkt == 0)
		capa.pkt.max_segs_per_pkt = 10;

	if (capa.pkt.max_len)
		max_len = capa.pkt.max_len;
	else
		max_len = capa.pkt.min_seg_len * capa.pkt.max_segs_per_pkt;

	odp_pool_param_init(&params);

	params.type           = ODP_POOL_PACKET;
	params.pkt.seg_len    = capa.pkt.min_seg_len;
	params.pkt.len        = max_len;

	/* Ensure that 'num' segmented packets can be allocated */
	params.pkt.num        = num * capa.pkt.max_segs_per_pkt;

	pool = odp_pool_create("pool_alloc_segmented", &params);
	CU_ASSERT_FATAL(pool != ODP_POOL_INVALID);

	/* Less than max len allocs */
	pkt = odp_packet_alloc(pool, max_len / 2);
	CU_ASSERT_FATAL(pkt != ODP_PACKET_INVALID);
	CU_ASSERT(odp_packet_len(pkt) == max_len / 2);

	odp_packet_free(pkt);

	num_alloc = 0;
	for (i = 0; i < num; i++) {
		ret = odp_packet_alloc_multi(pool, max_len / 2,
					     &pkts[num_alloc], num - num_alloc);
		CU_ASSERT_FATAL(ret >= 0);
		num_alloc += ret;
		if (num_alloc >= num)
			break;
	}

	CU_ASSERT(num_alloc == num);

	for (i = 0; i < num_alloc; i++)
		CU_ASSERT(odp_packet_len(pkts[i]) == max_len / 2);

	odp_packet_free_multi(pkts, num_alloc);

	/* Max len allocs */
	pkt = odp_packet_alloc(pool, max_len);
	CU_ASSERT_FATAL(pkt != ODP_PACKET_INVALID);
	CU_ASSERT(odp_packet_len(pkt) == max_len);

	odp_packet_free(pkt);

	num_alloc = 0;
	for (i = 0; i < num; i++) {
		ret = odp_packet_alloc_multi(pool, max_len,
					     &pkts[num_alloc], num - num_alloc);
		CU_ASSERT_FATAL(ret >= 0);
		num_alloc += ret;
		if (num_alloc >= num)
			break;
	}

	CU_ASSERT(num_alloc == num);

	for (i = 0; i < num_alloc; i++)
		CU_ASSERT(odp_packet_len(pkts[i]) == max_len);

	odp_packet_free_multi(pkts, num_alloc);

	CU_ASSERT(odp_pool_destroy(pool) == 0);
}

void packet_test_event_conversion(void)
{
	odp_packet_t pkt0 = test_packet;
	odp_packet_t pkt1 = segmented_test_packet;
	odp_packet_t tmp_pkt;
<<<<<<< HEAD
	odp_event_t ev;
	odp_event_subtype_t subtype;

	ev = odp_packet_to_event(pkt);
	CU_ASSERT_FATAL(ev != ODP_EVENT_INVALID);
	CU_ASSERT(odp_event_type(ev) == ODP_EVENT_PACKET);
	CU_ASSERT(odp_event_subtype(ev) == ODP_EVENT_PACKET_BASIC);
	CU_ASSERT(odp_event_types(ev, &subtype) ==
		  ODP_EVENT_PACKET);
	CU_ASSERT(subtype == ODP_EVENT_PACKET_BASIC);
=======
	odp_event_t event;
	odp_event_subtype_t subtype;
	odp_packet_t pkt[2] = {pkt0, pkt1};
	odp_event_t ev[2];
	int i;

	event = odp_packet_to_event(pkt0);
	CU_ASSERT_FATAL(event != ODP_EVENT_INVALID);
	CU_ASSERT(odp_event_type(event) == ODP_EVENT_PACKET);
	CU_ASSERT(odp_event_subtype(event) == ODP_EVENT_PACKET_BASIC);
	CU_ASSERT(odp_event_types(event, &subtype) ==
		  ODP_EVENT_PACKET);
	CU_ASSERT(subtype == ODP_EVENT_PACKET_BASIC);

	tmp_pkt = odp_packet_from_event(event);
	CU_ASSERT_FATAL(tmp_pkt != ODP_PACKET_INVALID);
	CU_ASSERT(tmp_pkt == pkt0);
	packet_compare_data(tmp_pkt, pkt0);

	odp_packet_to_event_multi(pkt, ev, 2);
>>>>>>> 257b08b3

	for (i = 0; i < 2; i++) {
		CU_ASSERT_FATAL(ev[i] != ODP_EVENT_INVALID);
		CU_ASSERT(odp_event_type(ev[i]) == ODP_EVENT_PACKET);
		CU_ASSERT(odp_event_subtype(ev[i]) == ODP_EVENT_PACKET_BASIC);
	}

	odp_packet_from_event_multi(pkt, ev, 2);
	CU_ASSERT(pkt[0] == pkt0);
	CU_ASSERT(pkt[1] == pkt1);
	packet_compare_data(pkt[0], pkt0);
	packet_compare_data(pkt[1], pkt1);
}

void packet_test_basic_metadata(void)
{
	odp_packet_t pkt = test_packet;
	odp_time_t ts;
	odp_packet_data_range_t range;

	CU_ASSERT_PTR_NOT_NULL(odp_packet_head(pkt));
	CU_ASSERT_PTR_NOT_NULL(odp_packet_data(pkt));

	CU_ASSERT(odp_packet_pool(pkt) != ODP_POOL_INVALID);
	/* Packet was allocated by application so shouldn't have valid pktio. */
	CU_ASSERT(odp_packet_input(pkt) == ODP_PKTIO_INVALID);
	CU_ASSERT(odp_packet_input_index(pkt) < 0);

	/* Packet was not received from a packet IO, shouldn't have ones
	 * complement calculated. */
	odp_packet_ones_comp(pkt, &range);
	CU_ASSERT(range.length == 0);

	odp_packet_flow_hash_set(pkt, UINT32_MAX);
	CU_ASSERT(odp_packet_has_flow_hash(pkt));
	CU_ASSERT(odp_packet_flow_hash(pkt) == UINT32_MAX);
	odp_packet_has_flow_hash_clr(pkt);
	CU_ASSERT(!odp_packet_has_flow_hash(pkt));

	ts = odp_time_global();
	odp_packet_ts_set(pkt, ts);
	CU_ASSERT_FATAL(odp_packet_has_ts(pkt));
	CU_ASSERT(!odp_time_cmp(ts, odp_packet_ts(pkt)));
	odp_packet_has_ts_clr(pkt);
	CU_ASSERT(!odp_packet_has_ts(pkt));
}

void packet_test_length(void)
{
	odp_packet_t pkt = test_packet;
	uint32_t buf_len, headroom, tailroom;
	odp_pool_capability_t capa;

	CU_ASSERT_FATAL(odp_pool_capability(&capa) == 0);

	buf_len = odp_packet_buf_len(pkt);
	headroom = odp_packet_headroom(pkt);
	tailroom = odp_packet_tailroom(pkt);

	CU_ASSERT(odp_packet_len(pkt) == packet_len);
	CU_ASSERT(headroom >= capa.pkt.min_headroom);
	CU_ASSERT(tailroom >= capa.pkt.min_tailroom);

	CU_ASSERT(buf_len >= packet_len + headroom + tailroom);
}

void packet_test_prefetch(void)
{
	odp_packet_prefetch(test_packet, 0, odp_packet_len(test_packet));
	CU_PASS();
}

void packet_test_debug(void)
{
	CU_ASSERT(odp_packet_is_valid(test_packet) == 1);
	printf("\n\n");
	odp_packet_print(test_packet);
	odp_packet_print_data(test_packet, 0, 100);
	odp_packet_print_data(test_packet, 14, 20);
}

void packet_test_context(void)
{
	odp_packet_t pkt = test_packet;
	char ptr_test_value = 2;
	void *prev_ptr;
	struct udata_struct *udat;

	prev_ptr = odp_packet_user_ptr(pkt);
	odp_packet_user_ptr_set(pkt, &ptr_test_value);
	CU_ASSERT(odp_packet_user_ptr(pkt) == &ptr_test_value);
	odp_packet_user_ptr_set(pkt, prev_ptr);

	udat = odp_packet_user_area(pkt);
	CU_ASSERT_PTR_NOT_NULL(udat);
	CU_ASSERT(odp_packet_user_area_size(pkt) ==
		  sizeof(struct udata_struct));
	CU_ASSERT(memcmp(udat, &test_packet_udata, sizeof(struct udata_struct))
		  == 0);

	odp_packet_reset(pkt, packet_len);
}

void packet_test_layer_offsets(void)
{
	odp_packet_t pkt = test_packet;
	uint8_t *l2_addr, *l3_addr, *l4_addr;
	uint32_t seg_len;
	const uint32_t l2_off = 2;
	const uint32_t l3_off = l2_off + 14;
	const uint32_t l4_off = l3_off + 14;
	int ret;

	/* Set offsets to the same value */
	ret = odp_packet_l2_offset_set(pkt, l2_off);
	CU_ASSERT(ret == 0);
	ret = odp_packet_l3_offset_set(pkt, l2_off);
	CU_ASSERT(ret == 0);
	ret = odp_packet_l4_offset_set(pkt, l2_off);
	CU_ASSERT(ret == 0);

	/* Addresses should be the same */
	l2_addr = odp_packet_l2_ptr(pkt, &seg_len);
	CU_ASSERT(seg_len != 0);
	l3_addr = odp_packet_l3_ptr(pkt, &seg_len);
	CU_ASSERT(seg_len != 0);
	l4_addr = odp_packet_l4_ptr(pkt, &seg_len);
	CU_ASSERT(seg_len != 0);
	CU_ASSERT_PTR_NOT_NULL(l2_addr);
	CU_ASSERT(l2_addr == l3_addr);
	CU_ASSERT(l2_addr == l4_addr);

	/* Set offsets to the different values */
	odp_packet_l2_offset_set(pkt, l2_off);
	CU_ASSERT(odp_packet_l2_offset(pkt) == l2_off);
	odp_packet_l3_offset_set(pkt, l3_off);
	CU_ASSERT(odp_packet_l3_offset(pkt) == l3_off);
	odp_packet_l4_offset_set(pkt, l4_off);
	CU_ASSERT(odp_packet_l4_offset(pkt) == l4_off);

	/* Addresses should not be the same */
	l2_addr = odp_packet_l2_ptr(pkt, NULL);
	CU_ASSERT_PTR_NOT_NULL(l2_addr);
	l3_addr = odp_packet_l3_ptr(pkt, NULL);
	CU_ASSERT_PTR_NOT_NULL(l3_addr);
	l4_addr = odp_packet_l4_ptr(pkt, NULL);
	CU_ASSERT_PTR_NOT_NULL(l4_addr);

	CU_ASSERT(l2_addr != l3_addr);
	CU_ASSERT(l2_addr != l4_addr);
	CU_ASSERT(l3_addr != l4_addr);
}

static void _verify_headroom_shift(odp_packet_t *pkt,
				   int shift)
{
	uint32_t room = odp_packet_headroom(*pkt);
	uint32_t seg_data_len = odp_packet_seg_len(*pkt);
	uint32_t pkt_data_len = odp_packet_len(*pkt);
	void *data;
	char *data_orig = odp_packet_data(*pkt);
	char *head_orig = odp_packet_head(*pkt);
	uint32_t seg_len;
	int extended, rc;

	if (shift >= 0) {
		if ((uint32_t)abs(shift) <= room) {
			data = odp_packet_push_head(*pkt, shift);
			extended = 0;
		} else {
			rc = odp_packet_extend_head(pkt, shift,
						    &data, &seg_len);
			extended = 1;
		}
	} else {
		if ((uint32_t)abs(shift) <= seg_data_len) {
			data = odp_packet_pull_head(*pkt, -shift);
			extended = 0;
		} else {
			rc = odp_packet_trunc_head(pkt, -shift,
						   &data, &seg_len);
			extended = 1;
		}
	}

	CU_ASSERT_PTR_NOT_NULL(data);
	if (extended) {
		CU_ASSERT(rc >= 0);
		if (shift >= 0) {
			CU_ASSERT(odp_packet_seg_len(*pkt) == shift - room);
		} else {
			CU_ASSERT(odp_packet_headroom(*pkt) >=
				  (uint32_t)abs(shift) - seg_data_len);
		}
		CU_ASSERT(odp_packet_head(*pkt) != head_orig);
	} else {
		CU_ASSERT(odp_packet_headroom(*pkt) == room - shift);
		CU_ASSERT(odp_packet_seg_len(*pkt) == seg_data_len + shift);
		CU_ASSERT(data == data_orig - shift);
		CU_ASSERT(odp_packet_head(*pkt) == head_orig);
	}

	CU_ASSERT(odp_packet_len(*pkt) == pkt_data_len + shift);
	CU_ASSERT(odp_packet_data(*pkt) == data);
}

void packet_test_headroom(void)
{
	odp_packet_t pkt = odp_packet_copy(test_packet,
					   odp_packet_pool(test_packet));
	uint32_t room;
	uint32_t seg_data_len;
	uint32_t push_val, pull_val;
	odp_pool_capability_t capa;

	CU_ASSERT_FATAL(odp_pool_capability(&capa) == 0);

	CU_ASSERT_FATAL(pkt != ODP_PACKET_INVALID);
	room = odp_packet_headroom(pkt);

	CU_ASSERT(room >= capa.pkt.min_headroom);

	seg_data_len = odp_packet_seg_len(pkt);
	CU_ASSERT(seg_data_len >= 1);

	pull_val = seg_data_len / 2;
	push_val = room;

	_verify_headroom_shift(&pkt, -pull_val);
	_verify_headroom_shift(&pkt, push_val + pull_val);
	_verify_headroom_shift(&pkt, -push_val);
	_verify_headroom_shift(&pkt, 0);

	if (segmentation_supported) {
		push_val = room * 2;
		_verify_headroom_shift(&pkt, push_val);
		_verify_headroom_shift(&pkt, 0);
		_verify_headroom_shift(&pkt, -push_val);
	}

	odp_packet_free(pkt);
}

static void _verify_tailroom_shift(odp_packet_t *pkt,
				   int shift)
{
	odp_packet_seg_t seg;
	uint32_t room;
	uint32_t seg_data_len, pkt_data_len, seg_len;
	void *tail;
	char *tail_orig;
	int extended, rc;

	room = odp_packet_tailroom(*pkt);
	pkt_data_len = odp_packet_len(*pkt);
	tail_orig = odp_packet_tail(*pkt);

	seg = odp_packet_last_seg(*pkt);
	CU_ASSERT(seg != ODP_PACKET_SEG_INVALID);
	seg_data_len = odp_packet_seg_data_len(*pkt, seg);

	if (shift >= 0) {
		uint32_t l2_off, l3_off, l4_off;

		l2_off = odp_packet_l2_offset(*pkt);
		l3_off = odp_packet_l3_offset(*pkt);
		l4_off = odp_packet_l4_offset(*pkt);

		if ((uint32_t)abs(shift) <= room) {
			tail = odp_packet_push_tail(*pkt, shift);
			extended = 0;
		} else {
			rc = odp_packet_extend_tail(pkt, shift,
						    &tail, &seg_len);
			extended = 1;
		}

		CU_ASSERT(l2_off == odp_packet_l2_offset(*pkt));
		CU_ASSERT(l3_off == odp_packet_l3_offset(*pkt));
		CU_ASSERT(l4_off == odp_packet_l4_offset(*pkt));
	} else {
		if ((uint32_t)abs(shift) <= seg_data_len) {
			tail = odp_packet_pull_tail(*pkt, -shift);
			extended = 0;
		} else {
			rc = odp_packet_trunc_tail(pkt, -shift,
						   &tail, &seg_len);
			extended = 1;
		}
	}

	CU_ASSERT_PTR_NOT_NULL(tail);
	if (extended) {
		CU_ASSERT(rc >= 0);
		CU_ASSERT(odp_packet_last_seg(*pkt) != seg);
		seg = odp_packet_last_seg(*pkt);
		if (shift > 0) {
			CU_ASSERT(odp_packet_seg_data_len(*pkt, seg) ==
				  shift - room);
		} else {
			CU_ASSERT(odp_packet_tailroom(*pkt) >=
				  (uint32_t)abs(shift) - seg_data_len);
			CU_ASSERT(seg_len == odp_packet_tailroom(*pkt));
		}
	} else {
		CU_ASSERT(odp_packet_seg_data_len(*pkt, seg) ==
			  seg_data_len + shift);
		CU_ASSERT(odp_packet_tailroom(*pkt) == room - shift);
		if (room == 0 || (room - shift) == 0)
			return;
		if (shift >= 0) {
			CU_ASSERT(odp_packet_tail(*pkt) ==
				  tail_orig + shift);
		} else {
			CU_ASSERT(tail == tail_orig + shift);
		}
	}

	CU_ASSERT(odp_packet_len(*pkt) == pkt_data_len + shift);
	if (shift >= 0) {
		CU_ASSERT(tail == tail_orig);
	} else {
		CU_ASSERT(odp_packet_tail(*pkt) == tail);
	}
}

void packet_test_tailroom(void)
{
	odp_packet_t pkt = odp_packet_copy(test_packet,
					   odp_packet_pool(test_packet));
	odp_packet_seg_t segment;
	uint32_t room;
	uint32_t seg_data_len;
	uint32_t push_val, pull_val;
	odp_pool_capability_t capa;

	CU_ASSERT_FATAL(odp_pool_capability(&capa) == 0);

	CU_ASSERT_FATAL(pkt != ODP_PACKET_INVALID);

	segment = odp_packet_last_seg(pkt);
	CU_ASSERT(segment != ODP_PACKET_SEG_INVALID);
	room = odp_packet_tailroom(pkt);
	CU_ASSERT(room >= capa.pkt.min_tailroom);

	seg_data_len = odp_packet_seg_data_len(pkt, segment);
	CU_ASSERT(seg_data_len >= 1);

	pull_val = seg_data_len / 2;
	/* Leave one byte in a tailroom for odp_packet_tail() to succeed */
	push_val = (room > 0) ? room - 1 : room;

	_verify_tailroom_shift(&pkt, -pull_val);
	_verify_tailroom_shift(&pkt, push_val + pull_val);
	_verify_tailroom_shift(&pkt, -push_val);
	_verify_tailroom_shift(&pkt, 0);

	if (segmentation_supported) {
		push_val = room + 100;
		_verify_tailroom_shift(&pkt, push_val);
		_verify_tailroom_shift(&pkt, 0);
		_verify_tailroom_shift(&pkt, -push_val);
	}

	odp_packet_free(pkt);
}

void packet_test_segments(void)
{
	int num_segs, seg_index;
	uint32_t data_len;
	odp_packet_seg_t seg;
	odp_packet_t pkt = test_packet;
	odp_packet_t seg_pkt = segmented_test_packet;

	CU_ASSERT(odp_packet_is_valid(pkt) == 1);

	num_segs = odp_packet_num_segs(pkt);
	CU_ASSERT(num_segs != 0);

	if (odp_packet_is_segmented(pkt)) {
		CU_ASSERT(num_segs > 1);
	} else {
		CU_ASSERT(num_segs == 1);
	}

	CU_ASSERT(odp_packet_is_segmented(pkt) == 0);
	if (segmentation_supported)
		CU_ASSERT(odp_packet_is_segmented(seg_pkt) == 1);

	seg = odp_packet_first_seg(pkt);
	data_len = 0;
	seg_index = 0;
	while (seg_index < num_segs && seg != ODP_PACKET_SEG_INVALID) {
		uint32_t seg_data_len;
		void *seg_data;

		seg_data_len = odp_packet_seg_data_len(pkt, seg);
		seg_data     = odp_packet_seg_data(pkt, seg);

		CU_ASSERT(seg_data_len > 0);
		CU_ASSERT_PTR_NOT_NULL(seg_data);
		CU_ASSERT(odp_packet_seg_to_u64(seg) !=
			  odp_packet_seg_to_u64(ODP_PACKET_SEG_INVALID));
		CU_ASSERT(odp_memcmp(seg_data, seg_data, seg_data_len) == 0);

		data_len += seg_data_len;

		seg_index++;
		seg = odp_packet_next_seg(pkt, seg);
	}

	CU_ASSERT(seg_index == num_segs);
	CU_ASSERT(data_len <= odp_packet_buf_len(pkt));
	CU_ASSERT(data_len == odp_packet_len(pkt));

	if (seg_index == num_segs)
		CU_ASSERT(seg == ODP_PACKET_SEG_INVALID);

	seg = odp_packet_first_seg(seg_pkt);
	num_segs = odp_packet_num_segs(seg_pkt);

	data_len = 0;
	seg_index = 0;

	while (seg_index < num_segs && seg != ODP_PACKET_SEG_INVALID) {
		uint32_t seg_data_len;
		void *seg_data;

		seg_data_len = odp_packet_seg_data_len(seg_pkt, seg);
		seg_data     = odp_packet_seg_data(seg_pkt, seg);

		CU_ASSERT(seg_data_len > 0);
		CU_ASSERT(seg_data != NULL);
		CU_ASSERT(odp_packet_seg_to_u64(seg) !=
			  odp_packet_seg_to_u64(ODP_PACKET_SEG_INVALID));
		CU_ASSERT(odp_memcmp(seg_data, seg_data, seg_data_len) == 0);

		data_len += seg_data_len;

		seg_index++;
		seg = odp_packet_next_seg(seg_pkt, seg);
	}

	CU_ASSERT(seg_index == num_segs);
	CU_ASSERT(data_len <= odp_packet_buf_len(seg_pkt));
	CU_ASSERT(data_len == odp_packet_len(seg_pkt));

	if (seg_index == num_segs)
		CU_ASSERT(seg == ODP_PACKET_SEG_INVALID);
}

void packet_test_segment_last(void)
{
	odp_packet_t pkt = test_packet;
	odp_packet_seg_t seg;

	seg = odp_packet_last_seg(pkt);
	CU_ASSERT_FATAL(seg != ODP_PACKET_SEG_INVALID);

	seg = odp_packet_next_seg(pkt, seg);
	CU_ASSERT(seg == ODP_PACKET_SEG_INVALID);
}

#define TEST_INFLAG(packet, flag) \
do { \
	odp_packet_has_##flag##_set(packet, 0);           \
	CU_ASSERT(odp_packet_has_##flag(packet) == 0);    \
	odp_packet_has_##flag##_set(packet, 1);           \
	CU_ASSERT(odp_packet_has_##flag(packet) != 0);    \
} while (0)

void packet_test_in_flags(void)
{
	odp_packet_t pkt = test_packet;

	TEST_INFLAG(pkt, l2);
	TEST_INFLAG(pkt, l3);
	TEST_INFLAG(pkt, l4);
	TEST_INFLAG(pkt, eth);
	TEST_INFLAG(pkt, eth_bcast);
	TEST_INFLAG(pkt, eth_mcast);
	TEST_INFLAG(pkt, jumbo);
	TEST_INFLAG(pkt, vlan);
	TEST_INFLAG(pkt, vlan_qinq);
	TEST_INFLAG(pkt, arp);
	TEST_INFLAG(pkt, ipv4);
	TEST_INFLAG(pkt, ipv6);
	TEST_INFLAG(pkt, ip_bcast);
	TEST_INFLAG(pkt, ip_mcast);
	TEST_INFLAG(pkt, ipfrag);
	TEST_INFLAG(pkt, ipopt);
	TEST_INFLAG(pkt, ipsec);
	TEST_INFLAG(pkt, udp);
	TEST_INFLAG(pkt, tcp);
	TEST_INFLAG(pkt, sctp);
	TEST_INFLAG(pkt, icmp);
}

void packet_test_error_flags(void)
{
	odp_packet_t pkt = test_packet;
	int err;

	/**
	 * The packet have not been classified so it doesn't have error flags
	 * properly set. Just check that functions return one of allowed values.
	 */
	err = odp_packet_has_error(pkt);
	CU_ASSERT(err == 0 || err == 1);

	err = odp_packet_has_l2_error(pkt);
	CU_ASSERT(err == 0 || err == 1);

	err = odp_packet_has_l3_error(pkt);
	CU_ASSERT(err == 0 || err == 1);

	err = odp_packet_has_l4_error(pkt);
	CU_ASSERT(err == 0 || err == 1);
}

struct packet_metadata {
	uint32_t l2_off;
	uint32_t l3_off;
	uint32_t l4_off;
	void *usr_ptr;
	uint64_t usr_u64;
};

void packet_test_add_rem_data(void)
{
	odp_packet_t pkt, new_pkt;
	uint32_t pkt_len, offset, add_len;
	void *usr_ptr;
	struct udata_struct *udat, *new_udat;
	int ret;
	odp_pool_capability_t capa;
	uint32_t min_seg_len;

	CU_ASSERT_FATAL(odp_pool_capability(&capa) == 0);

	min_seg_len = capa.pkt.min_seg_len;

	pkt = odp_packet_alloc(packet_pool, packet_len);
	CU_ASSERT_FATAL(pkt != ODP_PACKET_INVALID);

	pkt_len = odp_packet_len(pkt);
	usr_ptr = odp_packet_user_ptr(pkt);
	udat    = odp_packet_user_area(pkt);
	CU_ASSERT(odp_packet_user_area_size(pkt) ==
		  sizeof(struct udata_struct));
	memcpy(udat, &test_packet_udata, sizeof(struct udata_struct));

	offset = pkt_len / 2;

	if (segmentation_supported) {
		/* Insert one more packet length in the middle of a packet */
		add_len = min_seg_len;
	} else {
		/* Add diff between largest and smaller packets
		 * which is at least tailroom */
		add_len = segmented_packet_len - packet_len;
	}

	new_pkt = pkt;
	ret = odp_packet_add_data(&new_pkt, offset, add_len);
	CU_ASSERT(ret >= 0);
	if (ret < 0)
		goto free_packet;
	CU_ASSERT(odp_packet_len(new_pkt) == pkt_len + add_len);
	/* Verify that user metadata is preserved */
	CU_ASSERT(odp_packet_user_ptr(new_pkt) == usr_ptr);

	/* Verify that user metadata has been preserved */
	new_udat = odp_packet_user_area(new_pkt);
	CU_ASSERT_PTR_NOT_NULL(new_udat);
	CU_ASSERT(odp_packet_user_area_size(new_pkt) ==
		  sizeof(struct udata_struct));
	CU_ASSERT(memcmp(new_udat, &test_packet_udata,
			 sizeof(struct udata_struct)) == 0);

	pkt = new_pkt;

	pkt_len = odp_packet_len(pkt);
	usr_ptr = odp_packet_user_ptr(pkt);

	ret = odp_packet_rem_data(&new_pkt, offset, add_len);
	CU_ASSERT(ret >= 0);
	if (ret < 0)
		goto free_packet;
	CU_ASSERT(odp_packet_len(new_pkt) == pkt_len - add_len);
	CU_ASSERT(odp_packet_user_ptr(new_pkt) == usr_ptr);

	/* Verify that user metadata has been preserved */
	new_udat = odp_packet_user_area(new_pkt);
	CU_ASSERT_PTR_NOT_NULL(new_udat);
	CU_ASSERT(odp_packet_user_area_size(new_pkt) ==
		  sizeof(struct udata_struct));
	CU_ASSERT(memcmp(new_udat, &test_packet_udata,
			 sizeof(struct udata_struct)) == 0);

	pkt = new_pkt;

free_packet:
	odp_packet_free(pkt);
}

#define COMPARE_HAS_INFLAG(p1, p2, flag) \
	CU_ASSERT(odp_packet_has_##flag(p1) == odp_packet_has_##flag(p2))

#define COMPARE_INFLAG(p1, p2, flag) \
	CU_ASSERT(odp_packet_##flag(p1) == odp_packet_##flag(p2))

static void _packet_compare_inflags(odp_packet_t pkt1, odp_packet_t pkt2)
{
	COMPARE_HAS_INFLAG(pkt1, pkt2, l2);
	COMPARE_HAS_INFLAG(pkt1, pkt2, l3);
	COMPARE_HAS_INFLAG(pkt1, pkt2, l4);
	COMPARE_HAS_INFLAG(pkt1, pkt2, eth);
	COMPARE_HAS_INFLAG(pkt1, pkt2, eth_bcast);
	COMPARE_HAS_INFLAG(pkt1, pkt2, eth_mcast);
	COMPARE_HAS_INFLAG(pkt1, pkt2, jumbo);
	COMPARE_HAS_INFLAG(pkt1, pkt2, vlan);
	COMPARE_HAS_INFLAG(pkt1, pkt2, vlan_qinq);
	COMPARE_HAS_INFLAG(pkt1, pkt2, arp);
	COMPARE_HAS_INFLAG(pkt1, pkt2, ipv4);
	COMPARE_HAS_INFLAG(pkt1, pkt2, ipv6);
	COMPARE_HAS_INFLAG(pkt1, pkt2, ip_bcast);
	COMPARE_HAS_INFLAG(pkt1, pkt2, ip_mcast);
	COMPARE_HAS_INFLAG(pkt1, pkt2, ipfrag);
	COMPARE_HAS_INFLAG(pkt1, pkt2, ipopt);
	COMPARE_HAS_INFLAG(pkt1, pkt2, ipsec);
	COMPARE_HAS_INFLAG(pkt1, pkt2, udp);
	COMPARE_HAS_INFLAG(pkt1, pkt2, tcp);
	COMPARE_HAS_INFLAG(pkt1, pkt2, sctp);
	COMPARE_HAS_INFLAG(pkt1, pkt2, icmp);
	COMPARE_HAS_INFLAG(pkt1, pkt2, flow_hash);
	COMPARE_HAS_INFLAG(pkt1, pkt2, ts);

	COMPARE_INFLAG(pkt1, pkt2, color);
	COMPARE_INFLAG(pkt1, pkt2, drop_eligible);
	COMPARE_INFLAG(pkt1, pkt2, shaper_len_adjust);
}

static void _packet_compare_udata(odp_packet_t pkt1, odp_packet_t pkt2)
{
	uint32_t usize1 = odp_packet_user_area_size(pkt1);
	uint32_t usize2 = odp_packet_user_area_size(pkt2);

	void *uaddr1 = odp_packet_user_area(pkt1);
	void *uaddr2 = odp_packet_user_area(pkt2);

	uint32_t cmplen = usize1 <= usize2 ? usize1 : usize2;

	if (cmplen)
		CU_ASSERT(!memcmp(uaddr1, uaddr2, cmplen));
}

static void _packet_compare_offset(odp_packet_t pkt1, uint32_t off1,
				   odp_packet_t pkt2, uint32_t off2,
				   uint32_t len, int line)
{
	uint32_t seglen1, seglen2, cmplen;
	int ret;

	if (off1 + len > odp_packet_len(pkt1) ||
	    off2 + len > odp_packet_len(pkt2))
		return;

	while (len > 0) {
		void *pkt1map = odp_packet_offset(pkt1, off1, &seglen1, NULL);
		void *pkt2map = odp_packet_offset(pkt2, off2, &seglen2, NULL);

		CU_ASSERT_PTR_NOT_NULL_FATAL(pkt1map);
		CU_ASSERT_PTR_NOT_NULL_FATAL(pkt2map);
		cmplen = seglen1 < seglen2 ? seglen1 : seglen2;
		if (len < cmplen)
			cmplen = len;

		ret = memcmp(pkt1map, pkt2map, cmplen);

		if (ret) {
			printf("\ncompare_offset failed: line %i, off1 %"
			       PRIu32 ", off2 %" PRIu32 "\n", line, off1, off2);
		}

		CU_ASSERT(ret == 0);

		off1 += cmplen;
		off2 += cmplen;
		len  -= cmplen;
	}
}

void packet_test_copy(void)
{
	odp_packet_t pkt;
	odp_packet_t pkt_copy, pkt_part;
	odp_pool_t pool;
	uint32_t i, plen, seg_len, src_offset, dst_offset;
	void *pkt_data;

	pkt = odp_packet_copy(test_packet, packet_pool_no_uarea);
	CU_ASSERT(pkt == ODP_PACKET_INVALID);
	if (pkt != ODP_PACKET_INVALID)
		odp_packet_free(pkt);

	pkt = odp_packet_copy(test_packet, odp_packet_pool(test_packet));
	CU_ASSERT_FATAL(pkt != ODP_PACKET_INVALID);
	packet_compare_data(pkt, test_packet);
	pool = odp_packet_pool(pkt);
	CU_ASSERT_FATAL(pool != ODP_POOL_INVALID);
	pkt_copy = odp_packet_copy(pkt, pool);
	CU_ASSERT_FATAL(pkt_copy != ODP_PACKET_INVALID);

	CU_ASSERT(pkt != pkt_copy);
	CU_ASSERT(odp_packet_data(pkt) != odp_packet_data(pkt_copy));
	CU_ASSERT(odp_packet_len(pkt) == odp_packet_len(pkt_copy));

	_packet_compare_inflags(pkt, pkt_copy);
	packet_compare_data(pkt, pkt_copy);
	CU_ASSERT(odp_packet_user_area_size(pkt) ==
		  odp_packet_user_area_size(test_packet));
	_packet_compare_udata(pkt, pkt_copy);
	odp_packet_free(pkt_copy);
	odp_packet_free(pkt);

	pkt = odp_packet_copy(test_packet, packet_pool_double_uarea);
	CU_ASSERT_FATAL(pkt != ODP_PACKET_INVALID);
	packet_compare_data(pkt, test_packet);
	pool = odp_packet_pool(pkt);
	CU_ASSERT_FATAL(pool != ODP_POOL_INVALID);
	pkt_copy = odp_packet_copy(pkt, pool);
	CU_ASSERT_FATAL(pkt_copy != ODP_PACKET_INVALID);

	CU_ASSERT(pkt != pkt_copy);
	CU_ASSERT(odp_packet_data(pkt) != odp_packet_data(pkt_copy));
	CU_ASSERT(odp_packet_len(pkt) == odp_packet_len(pkt_copy));

	_packet_compare_inflags(pkt, pkt_copy);
	packet_compare_data(pkt, pkt_copy);
	CU_ASSERT(odp_packet_user_area_size(pkt) ==
		  2 * odp_packet_user_area_size(test_packet));
	_packet_compare_udata(pkt, pkt_copy);
	_packet_compare_udata(pkt, test_packet);
	odp_packet_free(pkt_copy);

	/* Now test copy_part */
	pkt_part = odp_packet_copy_part(pkt, 0, odp_packet_len(pkt) + 1, pool);
	CU_ASSERT(pkt_part == ODP_PACKET_INVALID);
	pkt_part = odp_packet_copy_part(pkt, odp_packet_len(pkt), 1, pool);
	CU_ASSERT(pkt_part == ODP_PACKET_INVALID);

	pkt_part = odp_packet_copy_part(pkt, 0, odp_packet_len(pkt), pool);
	CU_ASSERT_FATAL(pkt_part != ODP_PACKET_INVALID);
	CU_ASSERT(pkt != pkt_part);
	CU_ASSERT(odp_packet_data(pkt) != odp_packet_data(pkt_part));
	CU_ASSERT(odp_packet_len(pkt) == odp_packet_len(pkt_part));

	packet_compare_data(pkt, pkt_part);
	odp_packet_free(pkt_part);

	plen = odp_packet_len(pkt);
	for (i = 0; i < plen / 2; i += 5) {
		pkt_part = odp_packet_copy_part(pkt, i, plen / 4, pool);
		CU_ASSERT_FATAL(pkt_part != ODP_PACKET_INVALID);
		CU_ASSERT(odp_packet_len(pkt_part) == plen / 4);
		packet_compare_offset(pkt_part, 0, pkt, i, plen / 4);
		odp_packet_free(pkt_part);
	}

	/* Test copy and move apis */
	CU_ASSERT(odp_packet_copy_data(pkt, 0, plen - plen / 8, plen / 8) == 0);
	packet_compare_offset(pkt, 0, pkt, plen - plen / 8, plen / 8);
	packet_compare_offset(pkt, 0, test_packet, plen - plen / 8, plen / 8);

	/* Test segment crossing if we support segments */
	pkt_data = odp_packet_offset(pkt, 0, &seg_len, NULL);
	CU_ASSERT(pkt_data != NULL);

	if (seg_len < plen) {
		src_offset = seg_len - 15;
		dst_offset = seg_len - 5;
	} else {
		src_offset = seg_len - 40;
		dst_offset = seg_len - 25;
	}

	pkt_part = odp_packet_copy_part(pkt, src_offset, 20, pool);
	CU_ASSERT(odp_packet_move_data(pkt, dst_offset, src_offset, 20) == 0);
	packet_compare_offset(pkt, dst_offset, pkt_part, 0, 20);

	odp_packet_free(pkt_part);
	odp_packet_free(pkt);
}

void packet_test_copydata(void)
{
	odp_packet_t pkt = test_packet;
	uint32_t pkt_len = odp_packet_len(pkt);
	uint8_t *data_buf;
	uint32_t i;
	int correct_memory;

	CU_ASSERT_FATAL(pkt_len > 0);

	data_buf = malloc(pkt_len);
	CU_ASSERT_PTR_NOT_NULL_FATAL(data_buf);

	for (i = 0; i < pkt_len; i++)
		data_buf[i] = (uint8_t)i;

	CU_ASSERT(!odp_packet_copy_from_mem(pkt, 0, pkt_len, data_buf));
	memset(data_buf, 0, pkt_len);
	CU_ASSERT(!odp_packet_copy_to_mem(pkt, 0, pkt_len, data_buf));

	correct_memory = 1;
	for (i = 0; i < pkt_len; i++)
		if (data_buf[i] != (uint8_t)i) {
			correct_memory = 0;
			break;
		}
	CU_ASSERT(correct_memory);

	free(data_buf);

	pkt = odp_packet_alloc(odp_packet_pool(test_packet), pkt_len / 2);
	CU_ASSERT_FATAL(pkt != ODP_PACKET_INVALID);

	CU_ASSERT(odp_packet_copy_from_pkt(pkt, 0, test_packet, 0,
					   pkt_len) < 0);
	CU_ASSERT(odp_packet_copy_from_pkt(pkt, pkt_len, test_packet, 0,
					   1) < 0);

	for (i = 0; i < pkt_len / 2; i++) {
		CU_ASSERT(odp_packet_copy_from_pkt(pkt, i, test_packet, i,
						   1) == 0);
	}

	packet_compare_offset(pkt, 0, test_packet, 0, pkt_len / 2);
	odp_packet_free(pkt);

	pkt = odp_packet_alloc(odp_packet_pool(segmented_test_packet),
			       odp_packet_len(segmented_test_packet) / 2);
	CU_ASSERT_FATAL(pkt != ODP_PACKET_INVALID);

	CU_ASSERT(odp_packet_copy_from_pkt(pkt, 0, segmented_test_packet,
					   odp_packet_len(pkt) / 4,
					   odp_packet_len(pkt)) == 0);
	packet_compare_offset(pkt, 0, segmented_test_packet,
			      odp_packet_len(pkt) / 4,
			      odp_packet_len(pkt));
	odp_packet_free(pkt);
}

void packet_test_concatsplit(void)
{
	odp_packet_t pkt, pkt2;
	uint32_t pkt_len;
	odp_packet_t splits[4];
	odp_pool_t pool;

	pool = odp_packet_pool(test_packet);
	pkt  = odp_packet_copy(test_packet, pool);
	pkt2 = odp_packet_copy(test_packet, pool);
	pkt_len = odp_packet_len(test_packet);
	CU_ASSERT_FATAL(pkt != ODP_PACKET_INVALID);
	CU_ASSERT_FATAL(pkt2 != ODP_PACKET_INVALID);
	CU_ASSERT(pkt_len == odp_packet_len(pkt));
	CU_ASSERT(pkt_len == odp_packet_len(pkt2));

	CU_ASSERT(odp_packet_concat(&pkt, pkt2) >= 0);
	CU_ASSERT(odp_packet_len(pkt) == pkt_len * 2);
	packet_compare_offset(pkt, 0, pkt, pkt_len, pkt_len);

	CU_ASSERT(odp_packet_split(&pkt, pkt_len, &pkt2) == 0);
	CU_ASSERT(pkt != pkt2);
	CU_ASSERT(odp_packet_data(pkt) != odp_packet_data(pkt2));
	CU_ASSERT(odp_packet_len(pkt) == odp_packet_len(pkt2));
	packet_compare_data(pkt, pkt2);
	packet_compare_data(pkt, test_packet);

	odp_packet_free(pkt);
	odp_packet_free(pkt2);

	pkt = odp_packet_copy(segmented_test_packet,
			      odp_packet_pool(segmented_test_packet));
	CU_ASSERT_FATAL(pkt != ODP_PACKET_INVALID);
	pkt_len = odp_packet_len(pkt);

	packet_compare_data(pkt, segmented_test_packet);
	CU_ASSERT(odp_packet_split(&pkt, pkt_len / 2, &splits[0]) == 0);
	CU_ASSERT(pkt != splits[0]);
	CU_ASSERT(odp_packet_data(pkt) != odp_packet_data(splits[0]));
	CU_ASSERT(odp_packet_len(pkt) == pkt_len / 2);
	CU_ASSERT(odp_packet_len(pkt) + odp_packet_len(splits[0]) == pkt_len);

	packet_compare_offset(pkt, 0, segmented_test_packet, 0, pkt_len / 2);
	packet_compare_offset(splits[0], 0, segmented_test_packet,
			      pkt_len / 2, odp_packet_len(splits[0]));

	CU_ASSERT(odp_packet_concat(&pkt, splits[0]) >= 0);
	packet_compare_offset(pkt, 0, segmented_test_packet, 0, pkt_len / 2);
	packet_compare_offset(pkt, pkt_len / 2, segmented_test_packet,
			      pkt_len / 2, pkt_len / 2);
	packet_compare_offset(pkt, 0, segmented_test_packet, 0,
			      pkt_len);

	CU_ASSERT(odp_packet_len(pkt) == odp_packet_len(segmented_test_packet));
	packet_compare_data(pkt, segmented_test_packet);

	CU_ASSERT(odp_packet_split(&pkt, pkt_len / 2, &splits[0]) == 0);
	CU_ASSERT(odp_packet_split(&pkt, pkt_len / 4, &splits[1]) == 0);
	CU_ASSERT(odp_packet_split(&pkt, pkt_len / 8, &splits[2]) == 0);

	CU_ASSERT(odp_packet_len(splits[0]) + odp_packet_len(splits[1]) +
		  odp_packet_len(splits[2]) + odp_packet_len(pkt) == pkt_len);

	CU_ASSERT(odp_packet_concat(&pkt, splits[2]) >= 0);
	CU_ASSERT(odp_packet_concat(&pkt, splits[1]) >= 0);
	CU_ASSERT(odp_packet_concat(&pkt, splits[0]) >= 0);

	CU_ASSERT(odp_packet_len(pkt) == odp_packet_len(segmented_test_packet));
	packet_compare_data(pkt, segmented_test_packet);

	odp_packet_free(pkt);
}

void packet_test_concat_small(void)
{
	odp_pool_capability_t capa;
	odp_pool_t pool;
	odp_pool_param_t param;
	odp_packet_t pkt, pkt2;
	int ret;
	uint8_t *data;
	uint32_t i;
	uint32_t len = PACKET_POOL_NUM / 4;
	uint8_t buf[len];

	CU_ASSERT_FATAL(odp_pool_capability(&capa) == 0);

	if (capa.pkt.max_len && capa.pkt.max_len < len)
		len = capa.pkt.max_len;

	odp_pool_param_init(&param);

	param.type    = ODP_POOL_PACKET;
	param.pkt.len = len;
	param.pkt.num = PACKET_POOL_NUM;

	pool = odp_pool_create("packet_pool_concat", &param);
	CU_ASSERT(packet_pool != ODP_POOL_INVALID);

	pkt = odp_packet_alloc(pool, 1);
	CU_ASSERT_FATAL(pkt != ODP_PACKET_INVALID);

	data  = odp_packet_data(pkt);
	*data = 0;

	for (i = 0; i < len - 1; i++) {
		pkt2 = odp_packet_alloc(pool, 1);
		CU_ASSERT_FATAL(pkt2 != ODP_PACKET_INVALID);

		data  = odp_packet_data(pkt2);
		*data = i + 1;

		ret = odp_packet_concat(&pkt, pkt2);
		CU_ASSERT(ret >= 0);

		if (ret < 0) {
			odp_packet_free(pkt2);
			break;
		}
	}

	CU_ASSERT(odp_packet_len(pkt) == len);

	len = odp_packet_len(pkt);

	memset(buf, 0, len);
	CU_ASSERT(odp_packet_copy_to_mem(pkt, 0, len, buf) == 0);

	for (i = 0; i < len; i++)
		CU_ASSERT(buf[i] == (i % 256));

	odp_packet_free(pkt);

	CU_ASSERT(odp_pool_destroy(pool) == 0);
}

void packet_test_concat_extend_trunc(void)
{
	odp_pool_capability_t capa;
	odp_pool_t pool;
	odp_pool_param_t param;
	odp_packet_t pkt, pkt2;
	int i, ret;
	uint32_t alloc_len, ext_len, trunc_len, cur_len;
	uint32_t len = 1900;

	CU_ASSERT_FATAL(odp_pool_capability(&capa) == 0);

	if (capa.pkt.max_len && capa.pkt.max_len < len)
		len = capa.pkt.max_len;

	alloc_len = len / 8;
	ext_len   = len / 4;
	trunc_len = len / 3;

	odp_pool_param_init(&param);

	param.type    = ODP_POOL_PACKET;
	param.pkt.len = len;
	param.pkt.num = PACKET_POOL_NUM;

	pool = odp_pool_create("packet_pool_concat", &param);
	CU_ASSERT_FATAL(packet_pool != ODP_POOL_INVALID);

	pkt = odp_packet_alloc(pool, alloc_len);
	CU_ASSERT_FATAL(pkt != ODP_PACKET_INVALID);

	cur_len = odp_packet_len(pkt);

	for (i = 0; i < 2; i++) {
		pkt2 = odp_packet_alloc(pool, alloc_len);
		CU_ASSERT_FATAL(pkt2 != ODP_PACKET_INVALID);

		ret = odp_packet_concat(&pkt, pkt2);
		CU_ASSERT(ret >= 0);

		if (ret < 0)
			odp_packet_free(pkt2);

		CU_ASSERT(odp_packet_len(pkt) == (cur_len + alloc_len));
		cur_len = odp_packet_len(pkt);
	}

	ret = odp_packet_extend_tail(&pkt, ext_len, NULL, NULL);
	CU_ASSERT(ret >= 0);

	CU_ASSERT(odp_packet_len(pkt) == (cur_len + ext_len));
	cur_len = odp_packet_len(pkt);

	ret = odp_packet_extend_head(&pkt, ext_len, NULL, NULL);
	CU_ASSERT(ret >= 0);

	CU_ASSERT(odp_packet_len(pkt) == (cur_len + ext_len));
	cur_len = odp_packet_len(pkt);

	pkt2 = odp_packet_alloc(pool, alloc_len);
	CU_ASSERT_FATAL(pkt2 != ODP_PACKET_INVALID);

	ret = odp_packet_concat(&pkt, pkt2);
	CU_ASSERT(ret >= 0);

	if (ret < 0)
		odp_packet_free(pkt2);

	CU_ASSERT(odp_packet_len(pkt) == (cur_len + alloc_len));
	cur_len = odp_packet_len(pkt);

	ret = odp_packet_trunc_head(&pkt, trunc_len, NULL, NULL);
	CU_ASSERT(ret >= 0);

	CU_ASSERT(odp_packet_len(pkt) == (cur_len - trunc_len));
	cur_len = odp_packet_len(pkt);

	ret = odp_packet_trunc_tail(&pkt, trunc_len, NULL, NULL);
	CU_ASSERT(ret >= 0);

	CU_ASSERT(odp_packet_len(pkt) == (cur_len - trunc_len));
	cur_len = odp_packet_len(pkt);

	odp_packet_free(pkt);

	CU_ASSERT(odp_pool_destroy(pool) == 0);
}

void packet_test_extend_small(void)
{
	odp_pool_capability_t capa;
	odp_pool_t pool;
	odp_pool_param_t param;
	odp_packet_t pkt;
	int ret, round;
	uint8_t *data;
	uint32_t i, seg_len;
	int tail = 1;
	uint32_t len = 32000;
	uint8_t buf[len];

	CU_ASSERT_FATAL(odp_pool_capability(&capa) == 0);

	if (capa.pkt.max_len && capa.pkt.max_len < len)
		len = capa.pkt.max_len;

	odp_pool_param_init(&param);

	param.type    = ODP_POOL_PACKET;
	param.pkt.len = len;
	param.pkt.num = PACKET_POOL_NUM;

	pool = odp_pool_create("packet_pool_extend", &param);
	CU_ASSERT_FATAL(packet_pool != ODP_POOL_INVALID);

	for (round = 0; round < 2; round++) {
		pkt = odp_packet_alloc(pool, 1);
		CU_ASSERT_FATAL(pkt != ODP_PACKET_INVALID);

		data  = odp_packet_data(pkt);
		*data = 0;

		for (i = 0; i < len - 1; i++) {
			if (tail) {
				ret = odp_packet_extend_tail(&pkt, 1,
							     (void **)&data,
							     &seg_len);
				CU_ASSERT(ret >= 0);
			} else {
				ret = odp_packet_extend_head(&pkt, 1,
							     (void **)&data,
							     &seg_len);
				CU_ASSERT(ret >= 0);
			}

			if (ret < 0)
				break;

			if (tail) {
				/* assert needs brackets */
				CU_ASSERT(seg_len == 1);
			} else {
				CU_ASSERT(seg_len > 0);
			}

			*data = i + 1;
		}

		CU_ASSERT(odp_packet_len(pkt) == len);

		len = odp_packet_len(pkt);

		memset(buf, 0, len);
		CU_ASSERT(odp_packet_copy_to_mem(pkt, 0, len, buf) == 0);

		for (i = 0; i < len; i++) {
			int match;

			if (tail) {
				match = (buf[i] == (i % 256));
				CU_ASSERT(match);
			} else {
				match = (buf[len - 1 - i] == (i % 256));
				CU_ASSERT(match);
			}

			/* Limit the number of failed asserts to
			   one per packet */
			if (!match)
				break;
		}

		odp_packet_free(pkt);

		tail = 0;
	}

	CU_ASSERT(odp_pool_destroy(pool) == 0);
}

void packet_test_extend_large(void)
{
	odp_pool_capability_t capa;
	odp_pool_t pool;
	odp_pool_param_t param;
	odp_packet_t pkt;
	int ret, round;
	uint8_t *data;
	uint32_t i, seg_len, ext_len, cur_len, cur_data;
	int tail = 1;
	int num_div = 16;
	int div = 1;
	uint32_t len = 32000;
	uint8_t buf[len];

	CU_ASSERT_FATAL(odp_pool_capability(&capa) == 0);

	if (capa.pkt.max_len && capa.pkt.max_len < len)
		len = capa.pkt.max_len;

	odp_pool_param_init(&param);

	param.type    = ODP_POOL_PACKET;
	param.pkt.len = len;
	param.pkt.num = PACKET_POOL_NUM;

	pool = odp_pool_create("packet_pool_extend", &param);
	CU_ASSERT_FATAL(packet_pool != ODP_POOL_INVALID);

	for (round = 0; round < 2 * num_div; round++) {
		ext_len = len / div;
		cur_len = ext_len;

		pkt = odp_packet_alloc(pool, ext_len);
		CU_ASSERT_FATAL(pkt != ODP_PACKET_INVALID);

		cur_data = 0;

		if (tail) {
			ret = fill_data_forward(pkt, 0, ext_len, &cur_data);
			CU_ASSERT(ret == 0);
		} else {
			ret = fill_data_backward(pkt, 0, ext_len, &cur_data);
			CU_ASSERT(ret == 0);
		}

		while (cur_len < len) {
			if ((len - cur_len) < ext_len)
				ext_len = len - cur_len;

			if (tail) {
				ret = odp_packet_extend_tail(&pkt, ext_len,
							     (void **)&data,
							     &seg_len);
				CU_ASSERT(ret >= 0);
			} else {
				ret = odp_packet_extend_head(&pkt, ext_len,
							     (void **)&data,
							     &seg_len);
				CU_ASSERT(ret >= 0);
			}

			if (ret < 0)
				break;

			if (tail) {
				/* assert needs brackets */
				CU_ASSERT((seg_len > 0) &&
					  (seg_len <= ext_len));
				ret = fill_data_forward(pkt, cur_len, ext_len,
							&cur_data);
				CU_ASSERT(ret == 0);
			} else {
				CU_ASSERT(seg_len > 0);
				CU_ASSERT(data == odp_packet_data(pkt));
				ret = fill_data_backward(pkt, 0, ext_len,
							 &cur_data);
				CU_ASSERT(ret == 0);
			}

			cur_len += ext_len;
		}

		CU_ASSERT(odp_packet_len(pkt) == len);

		len = odp_packet_len(pkt);

		memset(buf, 0, len);
		CU_ASSERT(odp_packet_copy_to_mem(pkt, 0, len, buf) == 0);

		for (i = 0; i < len; i++) {
			int match;

			if (tail) {
				match = (buf[i] == (i % 256));
				CU_ASSERT(match);
			} else {
				match = (buf[len - 1 - i] == (i % 256));
				CU_ASSERT(match);
			}

			/* Limit the number of failed asserts to
			   one per packet */
			if (!match)
				break;
		}

		odp_packet_free(pkt);

		div++;
		if (div > num_div) {
			/* test extend head */
			div  = 1;
			tail = 0;
		}
	}

	CU_ASSERT(odp_pool_destroy(pool) == 0);
}

void packet_test_extend_mix(void)
{
	odp_pool_capability_t capa;
	odp_pool_t pool;
	odp_pool_param_t param;
	odp_packet_t pkt;
	int ret, round;
	uint8_t *data;
	uint32_t i, seg_len, ext_len, cur_len, cur_data;
	int small_count;
	int tail = 1;
	uint32_t len = 32000;
	uint8_t buf[len];

	CU_ASSERT_FATAL(odp_pool_capability(&capa) == 0);

	if (capa.pkt.max_len && capa.pkt.max_len < len)
		len = capa.pkt.max_len;

	odp_pool_param_init(&param);

	param.type    = ODP_POOL_PACKET;
	param.pkt.len = len;
	param.pkt.num = PACKET_POOL_NUM;

	pool = odp_pool_create("packet_pool_extend", &param);
	CU_ASSERT_FATAL(packet_pool != ODP_POOL_INVALID);

	for (round = 0; round < 2; round++) {
		small_count = 30;
		ext_len = len / 10;
		cur_len = ext_len;

		pkt = odp_packet_alloc(pool, ext_len);
		CU_ASSERT_FATAL(pkt != ODP_PACKET_INVALID);

		cur_data = 0;

		if (tail) {
			ret = fill_data_forward(pkt, 0, ext_len, &cur_data);
			CU_ASSERT(ret == 0);
		} else {
			ret = fill_data_backward(pkt, 0, ext_len, &cur_data);
			CU_ASSERT(ret == 0);
		}

		while (cur_len < len) {
			if (small_count) {
				small_count--;
				ext_len = len / 100;
			} else {
				ext_len = len / 4;
			}

			if ((len - cur_len) < ext_len)
				ext_len = len - cur_len;

			if (tail) {
				ret = odp_packet_extend_tail(&pkt, ext_len,
							     (void **)&data,
							     &seg_len);
				CU_ASSERT(ret >= 0);
				CU_ASSERT((seg_len > 0) &&
					  (seg_len <= ext_len));
				ret = fill_data_forward(pkt, cur_len, ext_len,
							&cur_data);
				CU_ASSERT(ret == 0);
			} else {
				ret = odp_packet_extend_head(&pkt, ext_len,
							     (void **)&data,
							     &seg_len);
				CU_ASSERT(ret >= 0);
				CU_ASSERT(seg_len > 0);
				CU_ASSERT(data == odp_packet_data(pkt));
				ret = fill_data_backward(pkt, 0, ext_len,
							 &cur_data);
				CU_ASSERT(ret == 0);
			}

			cur_len += ext_len;
		}

		CU_ASSERT(odp_packet_len(pkt) == len);

		len = odp_packet_len(pkt);

		memset(buf, 0, len);
		CU_ASSERT(odp_packet_copy_to_mem(pkt, 0, len, buf) == 0);

		for (i = 0; i < len; i++) {
			int match;

			if (tail) {
				match = (buf[i] == (i % 256));
				CU_ASSERT(match);
			} else {
				match = (buf[len - 1 - i] == (i % 256));
				CU_ASSERT(match);
			}

			/* Limit the number of failed asserts to
			   one per packet */
			if (!match)
				break;
		}

		odp_packet_free(pkt);

		tail = 0;
	}

	CU_ASSERT(odp_pool_destroy(pool) == 0);
}

void packet_test_extend_ref(void)
{
	odp_packet_t max_pkt, ref;
	uint32_t hr, tr, max_len;
	odp_pool_capability_t capa;

	CU_ASSERT_FATAL(odp_pool_capability(&capa) == 0);

	max_pkt = odp_packet_copy(segmented_test_packet,
				  odp_packet_pool(segmented_test_packet));
	CU_ASSERT_FATAL(max_pkt != ODP_PACKET_INVALID);
	max_len = odp_packet_len(max_pkt);

	/* Maximize the max pkt */
	hr = odp_packet_headroom(max_pkt);
	tr = odp_packet_tailroom(max_pkt);
	odp_packet_push_head(max_pkt, hr);
	odp_packet_push_tail(max_pkt, tr);

	/* Max packet should not be extendable at either end */
	if (max_len == capa.pkt.max_len) {
		CU_ASSERT(odp_packet_extend_tail(&max_pkt, 1, NULL, NULL) < 0);
		CU_ASSERT(odp_packet_extend_head(&max_pkt, 1, NULL, NULL) < 0);
	}

	/* See if we can trunc and extend anyway */
	CU_ASSERT(odp_packet_trunc_tail(&max_pkt, hr + tr + 1,
					NULL, NULL) >= 0);
	CU_ASSERT(odp_packet_extend_head(&max_pkt, 1, NULL, NULL) >= 0);
	CU_ASSERT(odp_packet_len(max_pkt) == max_len);

	/* Now try with a reference in place */
	CU_ASSERT(odp_packet_trunc_tail(&max_pkt, 100, NULL, NULL) >= 0);
	ref = odp_packet_ref(max_pkt, 100);

	/* Verify ref lengths */
	CU_ASSERT(ref != ODP_PACKET_INVALID);
	CU_ASSERT(odp_packet_len(ref) == max_len - 200);
	if (odp_packet_has_ref(ref) == 1) {
		/* And ref's affect on max_pkt */
		CU_ASSERT(odp_packet_has_ref(max_pkt) == 1);
	}

	/* Now extend max_pkt and verify effect */
	CU_ASSERT(odp_packet_extend_head(&max_pkt, 10, NULL, NULL) >= 0);
	CU_ASSERT(odp_packet_len(max_pkt) == max_len - 90);

	/* Extend on max_pkt should not affect ref */
	CU_ASSERT(odp_packet_len(ref) == max_len - 200);

	/* Now extend ref and verify effect*/
	CU_ASSERT(odp_packet_extend_head(&ref, 20, NULL, NULL) >= 0);
	CU_ASSERT(odp_packet_len(ref) == max_len - 180);

	/* Extend on ref should not affect max_pkt */
	CU_ASSERT(odp_packet_len(max_pkt) == max_len - 90);

	/* Trunc max_pkt of all unshared len */
	CU_ASSERT(odp_packet_trunc_head(&max_pkt, 110, NULL, NULL) >= 0);

	/* Verify effect on max_pkt */
	CU_ASSERT(odp_packet_len(max_pkt) == max_len - 200);

	/* Verify that ref is unchanged */
	CU_ASSERT(odp_packet_len(ref) == max_len - 180);

	/* Free ref and verify that max_pkt is back to being unreferenced */
	odp_packet_free(ref);
	CU_ASSERT(odp_packet_has_ref(max_pkt) == 0);
	CU_ASSERT(odp_packet_len(max_pkt) == max_len - 200);

	odp_packet_free(max_pkt);
}

void packet_test_align(void)
{
	odp_packet_t pkt;
	uint32_t pkt_len, seg_len, offset, aligned_seglen;
	void *pkt_data, *aligned_data;
	const uint32_t max_align = 32;

	pkt = odp_packet_copy_part(segmented_test_packet, 0,
				   odp_packet_len(segmented_test_packet) / 2,
				   odp_packet_pool(segmented_test_packet));
	CU_ASSERT_FATAL(pkt != ODP_PACKET_INVALID);

	pkt_len = odp_packet_len(pkt);
	seg_len = odp_packet_seg_len(pkt);

	if (odp_packet_is_segmented(pkt)) {
		/* Can't address across segment boundaries */
		CU_ASSERT(odp_packet_align(&pkt, 0, pkt_len, 0) < 0);

		offset = seg_len - 5;
		(void)odp_packet_offset(pkt, offset, &seg_len, NULL);

		/* Realign for addressability */
		CU_ASSERT(odp_packet_align(&pkt, offset,
					   seg_len + 2, 0) >= 0);

		/* Alignment doesn't change packet length or contents */
		CU_ASSERT(odp_packet_len(pkt) == pkt_len);
		(void)odp_packet_offset(pkt, offset, &aligned_seglen, NULL);
		packet_compare_offset(pkt, offset,
				      segmented_test_packet, offset,
				      aligned_seglen);

		/* Verify requested contiguous addressabilty */
		CU_ASSERT(aligned_seglen >= seg_len + 2);
	}

	/* Get a misaligned address */
	pkt_data = odp_packet_offset(pkt, 0, &seg_len, NULL);
	offset = seg_len - 5;
	pkt_data = odp_packet_offset(pkt, offset, &seg_len, NULL);
	if ((uintptr_t)pkt_data % max_align == 0) {
		offset--;
		pkt_data = odp_packet_offset(pkt, offset, &seg_len, NULL);
	}

	/* Realign for alignment */
	CU_ASSERT(odp_packet_align(&pkt, offset, 1, max_align) >= 0);
	aligned_data = odp_packet_offset(pkt, offset, &aligned_seglen, NULL);

	CU_ASSERT(odp_packet_len(pkt) == pkt_len);
	packet_compare_offset(pkt, offset, segmented_test_packet, offset,
			      aligned_seglen);
	CU_ASSERT((uintptr_t)aligned_data % max_align == 0);

	odp_packet_free(pkt);
}

void packet_test_offset(void)
{
	odp_packet_t pkt = test_packet;
	uint32_t seg_len, full_seg_len;
	odp_packet_seg_t seg;
	uint8_t *ptr, *start_ptr;
	uint32_t offset;

	ptr = odp_packet_offset(pkt, 0, &seg_len, &seg);
	CU_ASSERT(seg != ODP_PACKET_SEG_INVALID);
	CU_ASSERT(seg_len > 1);
	CU_ASSERT(seg_len == odp_packet_seg_len(pkt));
	CU_ASSERT(seg_len == odp_packet_seg_data_len(pkt, seg));
	CU_ASSERT_PTR_NOT_NULL(ptr);
	CU_ASSERT(ptr == odp_packet_data(pkt));
	CU_ASSERT(ptr == odp_packet_seg_data(pkt, seg));

	/* Query a second byte */
	start_ptr = ptr;
	full_seg_len = seg_len;
	offset = 1;

	ptr = odp_packet_offset(pkt, offset, &seg_len, NULL);
	CU_ASSERT_PTR_NOT_NULL(ptr);
	CU_ASSERT(ptr == start_ptr + offset);
	CU_ASSERT(seg_len == full_seg_len - offset);

	/* Query the last byte in a segment */
	offset = full_seg_len - 1;

	ptr = odp_packet_offset(pkt, offset, &seg_len, NULL);
	CU_ASSERT_PTR_NOT_NULL(ptr);
	CU_ASSERT(ptr == start_ptr + offset);
	CU_ASSERT(seg_len == full_seg_len - offset);

	/* Query the last byte in a packet */
	offset = odp_packet_len(pkt) - 1;
	ptr = odp_packet_offset(pkt, offset, &seg_len, NULL);
	CU_ASSERT_PTR_NOT_NULL(ptr);
	CU_ASSERT(seg_len == 1);

	/* Pass NULL to [out] arguments */
	ptr = odp_packet_offset(pkt, 0, NULL, NULL);
	CU_ASSERT_PTR_NOT_NULL(ptr);
}

void packet_test_ref(void)
{
	odp_packet_t base_pkt, segmented_base_pkt, hdr_pkt[4],
		ref_pkt[4], refhdr_pkt[4], hdr_cpy;
	odp_packet_t pkt, pkt2, pkt3, ref, ref2;
	uint32_t pkt_len, segmented_pkt_len, hdr_len[4], offset[4], hr[4],
		base_hr, ref_len[4];
	int i, ret;
	odp_pool_t pool;

	/* Create references and compare data */
	pool = odp_packet_pool(test_packet);

	pkt = odp_packet_copy(test_packet, pool);
	CU_ASSERT_FATAL(pkt != ODP_PACKET_INVALID)
	ref = odp_packet_ref_static(pkt);
	CU_ASSERT_FATAL(ref != ODP_PACKET_INVALID)
	packet_compare_data(pkt, ref);
	odp_packet_free(ref);
	odp_packet_free(pkt);

	pkt = odp_packet_copy(test_packet, pool);
	CU_ASSERT_FATAL(pkt != ODP_PACKET_INVALID)
	ref = odp_packet_ref(pkt, 0);
	CU_ASSERT_FATAL(ref != ODP_PACKET_INVALID)
	packet_compare_data(pkt, ref);
	odp_packet_free(ref);
	odp_packet_free(pkt);

	pkt  = odp_packet_copy(test_packet, pool);
	pkt3 = odp_packet_copy(test_packet, pool);
	CU_ASSERT_FATAL(pkt  != ODP_PACKET_INVALID)
	CU_ASSERT_FATAL(pkt3 != ODP_PACKET_INVALID)
	ret = odp_packet_concat(&pkt3, pkt);
	CU_ASSERT_FATAL(ret >= 0);

	pkt  = odp_packet_copy(test_packet, pool);
	pkt2 = odp_packet_copy(test_packet, pool);
	CU_ASSERT_FATAL(pkt  != ODP_PACKET_INVALID)
	CU_ASSERT_FATAL(pkt2 != ODP_PACKET_INVALID)
	ref = odp_packet_ref_pkt(pkt, 0, pkt2);
	CU_ASSERT_FATAL(ref != ODP_PACKET_INVALID)
	packet_compare_data(pkt3, ref);
	odp_packet_free(ref);
	odp_packet_free(pkt);
	odp_packet_free(pkt3);

	/* Do the same for segmented packets */
	pool = odp_packet_pool(segmented_test_packet);

	pkt = odp_packet_copy(segmented_test_packet, pool);
	CU_ASSERT_FATAL(pkt != ODP_PACKET_INVALID)
	ref = odp_packet_ref_static(pkt);
	CU_ASSERT_FATAL(ref != ODP_PACKET_INVALID)
	packet_compare_data(pkt, ref);
	odp_packet_free(ref);
	odp_packet_free(pkt);

	pkt = odp_packet_copy(segmented_test_packet, pool);
	CU_ASSERT_FATAL(pkt != ODP_PACKET_INVALID)
	ref = odp_packet_ref(pkt, 0);
	CU_ASSERT_FATAL(ref != ODP_PACKET_INVALID)
	packet_compare_data(pkt, ref);
	odp_packet_free(ref);
	odp_packet_free(pkt);

	/* Avoid to create too large packets with concat */
	pool = odp_packet_pool(test_packet);

	pkt  = odp_packet_copy(test_packet, pool);
	pkt2 = odp_packet_copy(test_packet, pool);
	pkt3 = odp_packet_copy(test_packet, pool);
	CU_ASSERT_FATAL(pkt  != ODP_PACKET_INVALID)
	CU_ASSERT_FATAL(pkt2 != ODP_PACKET_INVALID)
	CU_ASSERT_FATAL(pkt3 != ODP_PACKET_INVALID)
	ret = odp_packet_concat(&pkt3, pkt2);
	CU_ASSERT_FATAL(ret >= 0);
	ret = odp_packet_concat(&pkt3, pkt);
	CU_ASSERT_FATAL(ret >= 0);

	pkt  = odp_packet_copy(test_packet, pool);
	pkt2 = odp_packet_copy(test_packet, pool);
	CU_ASSERT_FATAL(pkt  != ODP_PACKET_INVALID)
	CU_ASSERT_FATAL(pkt2 != ODP_PACKET_INVALID)
	ref = odp_packet_ref_pkt(pkt, 0, pkt2);
	CU_ASSERT_FATAL(ref != ODP_PACKET_INVALID)
	pkt2 = odp_packet_copy(test_packet, pool);
	CU_ASSERT_FATAL(pkt2 != ODP_PACKET_INVALID)
	ref2 = odp_packet_ref_pkt(ref, 0, pkt2);
	CU_ASSERT_FATAL(ref2 != ODP_PACKET_INVALID)
	packet_compare_data(pkt3, ref2);

	/* Try print function on a reference */
	printf("\n\n");
	odp_packet_print(ref2);
	odp_packet_print_data(ref2, 0, 100);
	odp_packet_print_data(ref2, 14, 20);

	odp_packet_free(ref);
	odp_packet_free(ref2);
	odp_packet_free(pkt);
	odp_packet_free(pkt3);

	/* Test has_ref, lengths, etc */
	base_pkt = odp_packet_copy(test_packet, odp_packet_pool(test_packet));
	CU_ASSERT_FATAL(base_pkt != ODP_PACKET_INVALID);
	base_hr = odp_packet_headroom(base_pkt);
	pkt_len = odp_packet_len(test_packet);

	segmented_base_pkt =
		odp_packet_copy(segmented_test_packet,
				odp_packet_pool(segmented_test_packet));
	segmented_pkt_len = odp_packet_len(segmented_test_packet);
	CU_ASSERT_FATAL(segmented_base_pkt != ODP_PACKET_INVALID);

	CU_ASSERT(odp_packet_has_ref(base_pkt) == 0);

	hdr_pkt[0] =
		odp_packet_copy_part(segmented_test_packet, 0,
				     odp_packet_len(segmented_test_packet) / 4,
				     odp_packet_pool(segmented_test_packet));
	CU_ASSERT_FATAL(hdr_pkt[0] != ODP_PACKET_INVALID);
	hdr_len[0] = odp_packet_len(hdr_pkt[0]);
	offset[0]  = 0;

	hdr_pkt[1] =
		odp_packet_copy_part(segmented_test_packet, 10,
				     odp_packet_len(segmented_test_packet) / 8,
				     odp_packet_pool(segmented_test_packet));
	CU_ASSERT_FATAL(hdr_pkt[1] != ODP_PACKET_INVALID);
	hdr_len[1] = odp_packet_len(hdr_pkt[1]);
	offset[1]  = 5;

	hdr_pkt[2] = odp_packet_copy_part(test_packet, 0,
					  odp_packet_len(test_packet) / 4,
					  odp_packet_pool(test_packet));
	CU_ASSERT_FATAL(hdr_pkt[2] != ODP_PACKET_INVALID);
	hdr_len[2] = odp_packet_len(hdr_pkt[2]);
	offset[2]  = 64;

	hdr_pkt[3] = odp_packet_copy_part(test_packet, 0,
					  odp_packet_len(test_packet) / 4,
					  odp_packet_pool(test_packet));
	CU_ASSERT_FATAL(hdr_pkt[3] != ODP_PACKET_INVALID);
	hdr_len[3] = odp_packet_len(hdr_pkt[3]);
	offset[3]  = 64;

	/* Nothing is a ref or has a ref before we start */
	for (i = 0; i < 4; i++) {
		CU_ASSERT(odp_packet_has_ref(hdr_pkt[i]) == 0);
	}

	/* Create a couple of refs */
	refhdr_pkt[0] = odp_packet_ref_pkt(base_pkt, offset[0], hdr_pkt[0]);
	refhdr_pkt[1] = odp_packet_ref_pkt(base_pkt, offset[1], hdr_pkt[1]);

	CU_ASSERT(refhdr_pkt[0] != ODP_PACKET_INVALID);
	CU_ASSERT(refhdr_pkt[1] != ODP_PACKET_INVALID);

	/* If base packet has now references, ref packet should be also
	 * references. */
	if (odp_packet_has_ref(base_pkt) == 1) {
		CU_ASSERT(odp_packet_has_ref(refhdr_pkt[0]) == 1);
		CU_ASSERT(odp_packet_has_ref(refhdr_pkt[1]) == 1);
	}

	CU_ASSERT(odp_packet_len(refhdr_pkt[0]) ==
		  hdr_len[0] + pkt_len - offset[0]);
	CU_ASSERT(odp_packet_len(refhdr_pkt[1]) ==
		  hdr_len[1] + pkt_len - offset[1]);

	packet_compare_offset(refhdr_pkt[0], hdr_len[0],
			      base_pkt, offset[0],
			      pkt_len - offset[0]);

	packet_compare_offset(refhdr_pkt[1], hdr_len[1],
			      base_pkt, offset[1],
			      pkt_len - offset[1]);

	/* See if compound references are supported and if so that they
	 * operate properly */
	hdr_cpy = odp_packet_copy(hdr_pkt[2], odp_packet_pool(hdr_pkt[2]));
	CU_ASSERT_FATAL(hdr_cpy != ODP_PACKET_INVALID);

	refhdr_pkt[2] = odp_packet_ref_pkt(refhdr_pkt[0], 2, hdr_cpy);
	CU_ASSERT(refhdr_pkt[2] != ODP_PACKET_INVALID);

	if (odp_packet_has_ref(refhdr_pkt[2]) == 1) {
		CU_ASSERT(odp_packet_has_ref(refhdr_pkt[0]) == 1);
	}

	/* Delete the refs */
	odp_packet_free(refhdr_pkt[0]);
	odp_packet_free(refhdr_pkt[1]);
	odp_packet_free(refhdr_pkt[2]);

	/* Verify that base_pkt no longer has a ref */
	CU_ASSERT(odp_packet_has_ref(base_pkt) == 0);

	/* Now create a two more shared refs */
	refhdr_pkt[2] = odp_packet_ref_pkt(base_pkt, offset[2], hdr_pkt[2]);
	refhdr_pkt[3] = odp_packet_ref_pkt(base_pkt, offset[3], hdr_pkt[3]);

	CU_ASSERT(hdr_pkt[2] != ODP_PACKET_INVALID);
	CU_ASSERT(hdr_pkt[3] != ODP_PACKET_INVALID);

	if (odp_packet_has_ref(base_pkt) == 1) {
		CU_ASSERT(odp_packet_has_ref(refhdr_pkt[2]) == 1);
		CU_ASSERT(odp_packet_has_ref(refhdr_pkt[3]) == 1);
	}

	CU_ASSERT(odp_packet_len(refhdr_pkt[2]) ==
		  odp_packet_len(refhdr_pkt[3]));

	packet_compare_offset(refhdr_pkt[2], 0,
			      refhdr_pkt[3], 0,
			      odp_packet_len(hdr_pkt[2]));

	/* Delete the headers */
	odp_packet_free(refhdr_pkt[2]);
	odp_packet_free(refhdr_pkt[3]);

	/* Verify that base_pkt is no longer ref'd */
	CU_ASSERT(odp_packet_has_ref(base_pkt) == 0);

	/* Create a static reference */
	ref_pkt[0] = odp_packet_ref_static(base_pkt);
	CU_ASSERT(ref_pkt[0] != ODP_PACKET_INVALID);

	if (odp_packet_has_ref(base_pkt) == 1) {
		CU_ASSERT(odp_packet_has_ref(ref_pkt[0]) == 1);
	}

	CU_ASSERT(odp_packet_len(ref_pkt[0]) == odp_packet_len(base_pkt));
	packet_compare_offset(ref_pkt[0], 0, base_pkt, 0,
			      odp_packet_len(base_pkt));

	/* Now delete it */
	odp_packet_free(ref_pkt[0]);
	CU_ASSERT(odp_packet_has_ref(base_pkt) == 0);

	/* Create references */
	ref_pkt[0] = odp_packet_ref(segmented_base_pkt, offset[0]);
	CU_ASSERT_FATAL(ref_pkt[0] != ODP_PACKET_INVALID);

	if (odp_packet_has_ref(ref_pkt[0]) == 1) {
		/* CU_ASSERT needs braces */
		CU_ASSERT(odp_packet_has_ref(segmented_base_pkt) == 1);
	}

	ref_pkt[1] = odp_packet_ref(segmented_base_pkt, offset[1]);
	CU_ASSERT_FATAL(ref_pkt[1] != ODP_PACKET_INVALID);

	if (odp_packet_has_ref(ref_pkt[1]) == 1) {
		/* CU_ASSERT needs braces */
		CU_ASSERT(odp_packet_has_ref(segmented_base_pkt) == 1);
	}

	/* Verify reference lengths */
	CU_ASSERT(odp_packet_len(ref_pkt[0]) == segmented_pkt_len - offset[0]);
	CU_ASSERT(odp_packet_len(ref_pkt[1]) == segmented_pkt_len - offset[1]);

	/* Free the base pkts -- references should still be valid */
	odp_packet_free(base_pkt);
	odp_packet_free(segmented_base_pkt);

	packet_compare_offset(ref_pkt[0], 0,
			      segmented_test_packet, offset[0],
			      segmented_pkt_len - offset[0]);
	packet_compare_offset(ref_pkt[1], 0,
			      segmented_test_packet, offset[1],
			      segmented_pkt_len - offset[1]);

	/* Verify we can modify the refs */
	hr[0] = odp_packet_headroom(ref_pkt[0]);
	hr[1] = odp_packet_headroom(ref_pkt[1]);

	CU_ASSERT(odp_packet_push_head(ref_pkt[0], hr[0]) != NULL);

	CU_ASSERT(odp_packet_len(ref_pkt[0]) ==
		  hr[0] + segmented_pkt_len - offset[0]);

	CU_ASSERT(odp_packet_pull_head(ref_pkt[0], hr[0] / 2) != NULL);

	if (hr[1] > 0) {
		CU_ASSERT(odp_packet_push_head(ref_pkt[1], 1) != NULL);
		CU_ASSERT(odp_packet_len(ref_pkt[1]) ==
			  1 + segmented_pkt_len - offset[1]);
		CU_ASSERT(odp_packet_pull_head(ref_pkt[1], 1) != NULL);
		CU_ASSERT(odp_packet_len(ref_pkt[1]) ==
			  segmented_pkt_len - offset[1]);
	}

	odp_packet_free(ref_pkt[0]);
	odp_packet_free(ref_pkt[1]);

	/* Verify we can modify base packet after reference is created */
	base_pkt = odp_packet_copy(test_packet, odp_packet_pool(test_packet));

	ref_pkt[1] = odp_packet_ref(base_pkt, offset[1]);
	CU_ASSERT_FATAL(ref_pkt[1] != ODP_PACKET_INVALID);
	ref_len[1] = odp_packet_len(ref_pkt[1]);
	CU_ASSERT(ref_len[1] == odp_packet_len(base_pkt) - offset[1]);

	CU_ASSERT(odp_packet_push_head(base_pkt, base_hr / 2) != NULL);

	CU_ASSERT(odp_packet_len(ref_pkt[1]) == ref_len[1]);

	ref_pkt[0] = odp_packet_ref(base_pkt, offset[0]);
	CU_ASSERT_FATAL(ref_pkt[0] != ODP_PACKET_INVALID);
	ref_len[0] = odp_packet_len(ref_pkt[0]);
<<<<<<< HEAD
	CU_ASSERT(ref_len[0] = odp_packet_len(base_pkt) - offset[0]);
=======
	CU_ASSERT(ref_len[0] == odp_packet_len(base_pkt) - offset[0]);
>>>>>>> 257b08b3

	CU_ASSERT(odp_packet_push_head(base_pkt,
				       base_hr - base_hr / 2) != NULL);
	CU_ASSERT(odp_packet_len(ref_pkt[1]) == ref_len[1]);
	CU_ASSERT(odp_packet_len(ref_pkt[0]) == ref_len[0]);

	hr[0] = odp_packet_headroom(ref_pkt[0]);
	hr[1] = odp_packet_headroom(ref_pkt[1]);
	CU_ASSERT(odp_packet_push_head(ref_pkt[0], hr[0]) != NULL);
	CU_ASSERT(odp_packet_push_head(ref_pkt[1], hr[1]) != NULL);

	odp_packet_free(base_pkt);
	odp_packet_free(ref_pkt[0]);
	odp_packet_free(ref_pkt[1]);
}

void packet_test_parse(void)
{
	odp_pool_t pool;
	odp_pool_param_t param;
	odp_packet_parse_param_t parse;
	int ret, num_test_pkt, i;
	uint32_t len, max_len;
	odp_packet_chksum_status_t chksum_status;
	odp_proto_chksums_t all_chksums;
	int num_pkt = 10;
	odp_packet_t pkt[num_pkt];
	uint32_t offset[num_pkt];
	uint32_t test_pkt_len[] = {sizeof(test_packet_arp),
				   sizeof(test_packet_ipv4_icmp),
				   sizeof(test_packet_ipv4_tcp),
				   sizeof(test_packet_ipv4_udp),
				   sizeof(test_packet_vlan_ipv4_udp),
				   sizeof(test_packet_vlan_qinq_ipv4_udp),
				   sizeof(test_packet_ipv6_icmp),
				   sizeof(test_packet_ipv6_tcp),
				   sizeof(test_packet_ipv6_udp),
				   sizeof(test_packet_vlan_ipv6_udp) };

	all_chksums.all_chksum  = 0;
	all_chksums.chksum.ipv4 = 1;
	all_chksums.chksum.udp  = 1;
	all_chksums.chksum.tcp  = 1;
	all_chksums.chksum.sctp = 1;

	num_test_pkt = sizeof(test_pkt_len) / sizeof(uint32_t);
	max_len = 0;

	for (i = 0; i < num_test_pkt; i++) {
		if (max_len < test_pkt_len[i])
			max_len = test_pkt_len[i];
	}

	odp_pool_param_init(&param);

	param.type           = ODP_POOL_PACKET;
	param.pkt.seg_len    = max_len;
	param.pkt.len        = max_len;
	param.pkt.num        = 100;

	pool = odp_pool_create("test_parse_pool", &param);
	CU_ASSERT_FATAL(pool != ODP_POOL_INVALID);

	/* Ethernet/IPv4/UDP */
	len = sizeof(test_packet_ipv4_udp);
	ret = odp_packet_alloc_multi(pool, len, pkt, num_pkt);
	CU_ASSERT_FATAL(ret == num_pkt);

	for (i = 0; i < num_pkt; i++) {
		ret = odp_packet_copy_from_mem(pkt[i], 0, len,
					       test_packet_ipv4_udp);
		CU_ASSERT(ret == 0);

		offset[i] = 0;

		chksum_status = odp_packet_l3_chksum_status(pkt[i]);
		CU_ASSERT(chksum_status == ODP_PACKET_CHKSUM_UNKNOWN);
		chksum_status = odp_packet_l4_chksum_status(pkt[i]);
		CU_ASSERT(chksum_status == ODP_PACKET_CHKSUM_UNKNOWN);
	}

	parse.proto = ODP_PROTO_ETH;
	parse.last_layer = ODP_PROTO_LAYER_ALL;
	parse.chksums = all_chksums;

	CU_ASSERT(odp_packet_parse(pkt[0], offset[0], &parse) == 0);
	CU_ASSERT(odp_packet_parse_multi(&pkt[1], &offset[1],
					 num_pkt - 1, &parse) == (num_pkt - 1));

	for (i = 0; i < num_pkt; i++) {
		CU_ASSERT(odp_packet_has_eth(pkt[i]));
		CU_ASSERT(odp_packet_has_ipv4(pkt[i]));
		CU_ASSERT(odp_packet_has_udp(pkt[i]));
		CU_ASSERT(!odp_packet_has_ipv6(pkt[i]));
		CU_ASSERT(!odp_packet_has_tcp(pkt[i]));
	}

	odp_packet_free_multi(pkt, num_pkt);

	/* IPv4/UDP */
	len = sizeof(test_packet_ipv4_udp);
	ret = odp_packet_alloc_multi(pool, len, pkt, num_pkt);
	CU_ASSERT_FATAL(ret == num_pkt);

	for (i = 0; i < num_pkt; i++) {
		ret = odp_packet_copy_from_mem(pkt[i], 0, len,
					       test_packet_ipv4_udp);
		CU_ASSERT(ret == 0);

		offset[i] = 14;
	}

	parse.proto = ODP_PROTO_IPV4;
	parse.last_layer = ODP_PROTO_LAYER_L4;
	parse.chksums.all_chksum = 0;

	CU_ASSERT(odp_packet_parse(pkt[0], offset[0], &parse) == 0);
	CU_ASSERT(odp_packet_parse_multi(&pkt[1], &offset[1],
					 num_pkt - 1, &parse) == (num_pkt - 1));

	for (i = 0; i < num_pkt; i++) {
		CU_ASSERT(odp_packet_has_ipv4(pkt[i]));
		CU_ASSERT(odp_packet_has_udp(pkt[i]));
		CU_ASSERT(!odp_packet_has_ipv6(pkt[i]));
		CU_ASSERT(!odp_packet_has_tcp(pkt[i]));
	}

	odp_packet_free_multi(pkt, num_pkt);

	/* Ethernet/IPv4/TCP */
	len = sizeof(test_packet_ipv4_tcp);
	ret = odp_packet_alloc_multi(pool, len, pkt, num_pkt);
	CU_ASSERT_FATAL(ret == num_pkt);

	for (i = 0; i < num_pkt; i++) {
		ret = odp_packet_copy_from_mem(pkt[i], 0, len,
					       test_packet_ipv4_tcp);
		CU_ASSERT(ret == 0);

		offset[i] = 0;
	}

	parse.proto = ODP_PROTO_ETH;
	parse.last_layer = ODP_PROTO_LAYER_L4;
	parse.chksums.all_chksum = 0;

	CU_ASSERT(odp_packet_parse(pkt[0], offset[0], &parse) == 0);
	CU_ASSERT(odp_packet_parse_multi(&pkt[1], &offset[1],
					 num_pkt - 1, &parse) == (num_pkt - 1));

	for (i = 0; i < num_pkt; i++) {
		CU_ASSERT(odp_packet_has_ipv4(pkt[i]));
		CU_ASSERT(odp_packet_has_tcp(pkt[i]));
		CU_ASSERT(!odp_packet_has_ipv6(pkt[i]));
		CU_ASSERT(!odp_packet_has_udp(pkt[i]));
	}

	odp_packet_free_multi(pkt, num_pkt);

	/* Ethernet/IPv6/UDP */
	len = sizeof(test_packet_ipv6_udp);
	ret = odp_packet_alloc_multi(pool, len, pkt, num_pkt);
	CU_ASSERT_FATAL(ret == num_pkt);

	for (i = 0; i < num_pkt; i++) {
		ret = odp_packet_copy_from_mem(pkt[i], 0, len,
					       test_packet_ipv6_udp);
		CU_ASSERT(ret == 0);

		offset[i] = 0;
	}

	parse.proto = ODP_PROTO_ETH;
	parse.last_layer = ODP_PROTO_LAYER_L4;
	parse.chksums.all_chksum = 0;

	CU_ASSERT(odp_packet_parse(pkt[0], offset[0], &parse) == 0);
	CU_ASSERT(odp_packet_parse_multi(&pkt[1], &offset[1],
					 num_pkt - 1, &parse) == (num_pkt - 1));

	for (i = 0; i < num_pkt; i++) {
		CU_ASSERT(odp_packet_has_eth(pkt[i]));
		CU_ASSERT(odp_packet_has_ipv6(pkt[i]));
		CU_ASSERT(odp_packet_has_udp(pkt[i]));
		CU_ASSERT(!odp_packet_has_ipv4(pkt[i]));
		CU_ASSERT(!odp_packet_has_tcp(pkt[i]));
	}

	odp_packet_free_multi(pkt, num_pkt);

	/* Ethernet/IPv6/TCP */
	len = sizeof(test_packet_ipv6_tcp);
	ret = odp_packet_alloc_multi(pool, len, pkt, num_pkt);
	CU_ASSERT_FATAL(ret == num_pkt);

	for (i = 0; i < num_pkt; i++) {
		ret = odp_packet_copy_from_mem(pkt[i], 0, len,
					       test_packet_ipv6_tcp);
		CU_ASSERT(ret == 0);

		offset[i] = 0;
	}

	parse.proto = ODP_PROTO_ETH;
	parse.last_layer = ODP_PROTO_LAYER_ALL;
	parse.chksums.all_chksum = 0;

	CU_ASSERT(odp_packet_parse(pkt[0], offset[0], &parse) == 0);
	CU_ASSERT(odp_packet_parse_multi(&pkt[1], &offset[1],
					 num_pkt - 1, &parse) == (num_pkt - 1));

	for (i = 0; i < num_pkt; i++) {
		CU_ASSERT(odp_packet_has_eth(pkt[i]));
		CU_ASSERT(odp_packet_has_ipv6(pkt[i]));
		CU_ASSERT(odp_packet_has_tcp(pkt[i]));
		CU_ASSERT(!odp_packet_has_ipv4(pkt[i]));
		CU_ASSERT(!odp_packet_has_udp(pkt[i]));
	}

	odp_packet_free_multi(pkt, num_pkt);

	odp_pool_destroy(pool);
}

odp_testinfo_t packet_suite[] = {
	ODP_TEST_INFO(packet_test_alloc_free),
	ODP_TEST_INFO(packet_test_alloc_free_multi),
	ODP_TEST_INFO(packet_test_free_sp),
	ODP_TEST_INFO(packet_test_alloc_segmented),
	ODP_TEST_INFO(packet_test_basic_metadata),
	ODP_TEST_INFO(packet_test_debug),
	ODP_TEST_INFO(packet_test_segments),
	ODP_TEST_INFO(packet_test_length),
	ODP_TEST_INFO(packet_test_prefetch),
	ODP_TEST_INFO(packet_test_headroom),
	ODP_TEST_INFO(packet_test_tailroom),
	ODP_TEST_INFO(packet_test_context),
	ODP_TEST_INFO(packet_test_event_conversion),
	ODP_TEST_INFO(packet_test_layer_offsets),
	ODP_TEST_INFO(packet_test_segment_last),
	ODP_TEST_INFO(packet_test_in_flags),
	ODP_TEST_INFO(packet_test_error_flags),
	ODP_TEST_INFO(packet_test_add_rem_data),
	ODP_TEST_INFO(packet_test_copy),
	ODP_TEST_INFO(packet_test_copydata),
	ODP_TEST_INFO(packet_test_concatsplit),
	ODP_TEST_INFO(packet_test_concat_small),
	ODP_TEST_INFO(packet_test_concat_extend_trunc),
	ODP_TEST_INFO(packet_test_extend_small),
	ODP_TEST_INFO(packet_test_extend_large),
	ODP_TEST_INFO(packet_test_extend_mix),
	ODP_TEST_INFO(packet_test_extend_ref),
	ODP_TEST_INFO(packet_test_align),
	ODP_TEST_INFO(packet_test_offset),
	ODP_TEST_INFO(packet_test_ref),
	ODP_TEST_INFO(packet_test_parse),
	ODP_TEST_INFO_NULL,
};

odp_suiteinfo_t packet_suites[] = {
	{ .pName = "packet tests",
			.pTests = packet_suite,
			.pInitFunc = packet_suite_init,
			.pCleanupFunc = packet_suite_term,
	},
	ODP_SUITE_INFO_NULL,
};

int packet_main(int argc, char *argv[])
{
	int ret;

	/* parse common options: */
	if (odp_cunit_parse_options(argc, argv))
		return -1;

	ret = odp_cunit_register(packet_suites);

	if (ret == 0)
		ret = odp_cunit_run();

	return ret;
}<|MERGE_RESOLUTION|>--- conflicted
+++ resolved
@@ -528,18 +528,6 @@
 	odp_packet_t pkt0 = test_packet;
 	odp_packet_t pkt1 = segmented_test_packet;
 	odp_packet_t tmp_pkt;
-<<<<<<< HEAD
-	odp_event_t ev;
-	odp_event_subtype_t subtype;
-
-	ev = odp_packet_to_event(pkt);
-	CU_ASSERT_FATAL(ev != ODP_EVENT_INVALID);
-	CU_ASSERT(odp_event_type(ev) == ODP_EVENT_PACKET);
-	CU_ASSERT(odp_event_subtype(ev) == ODP_EVENT_PACKET_BASIC);
-	CU_ASSERT(odp_event_types(ev, &subtype) ==
-		  ODP_EVENT_PACKET);
-	CU_ASSERT(subtype == ODP_EVENT_PACKET_BASIC);
-=======
 	odp_event_t event;
 	odp_event_subtype_t subtype;
 	odp_packet_t pkt[2] = {pkt0, pkt1};
@@ -560,7 +548,6 @@
 	packet_compare_data(tmp_pkt, pkt0);
 
 	odp_packet_to_event_multi(pkt, ev, 2);
->>>>>>> 257b08b3
 
 	for (i = 0; i < 2; i++) {
 		CU_ASSERT_FATAL(ev[i] != ODP_EVENT_INVALID);
@@ -2455,11 +2442,7 @@
 	ref_pkt[0] = odp_packet_ref(base_pkt, offset[0]);
 	CU_ASSERT_FATAL(ref_pkt[0] != ODP_PACKET_INVALID);
 	ref_len[0] = odp_packet_len(ref_pkt[0]);
-<<<<<<< HEAD
-	CU_ASSERT(ref_len[0] = odp_packet_len(base_pkt) - offset[0]);
-=======
 	CU_ASSERT(ref_len[0] == odp_packet_len(base_pkt) - offset[0]);
->>>>>>> 257b08b3
 
 	CU_ASSERT(odp_packet_push_head(base_pkt,
 				       base_hr - base_hr / 2) != NULL);
