--- conflicted
+++ resolved
@@ -318,10 +318,7 @@
 ODP_CFLAGS="$ODP_CFLAGS -Wmissing-declarations -Wold-style-definition -Wpointer-arith"
 ODP_CFLAGS="$ODP_CFLAGS -Wcast-align -Wnested-externs -Wcast-qual -Wformat-nonliteral"
 ODP_CFLAGS="$ODP_CFLAGS -Wformat-security -Wundef -Wwrite-strings"
-<<<<<<< HEAD
 ODP_CFLAGS="$ODP_CFLAGS -std=gnu99"
-=======
-ODP_CFLAGS="$ODP_CFLAGS -std=c99"
 
 dnl Use -Werror in the checks below since Clang emits a warning instead of
 dnl an error when it encounters an unknown warning option.
@@ -335,7 +332,6 @@
                       [ODP_CFLAGS="$ODP_CFLAGS -Wformat-overflow=0"],
                       [], [-Werror])
 
->>>>>>> 5dd7d9ed
 # Extra flags for example to suppress certain warning types
 ODP_CFLAGS="$ODP_CFLAGS $ODP_CFLAGS_EXTRA"
 
@@ -366,13 +362,8 @@
 AM_CXXFLAGS="-std=c++11"
 
 AC_CONFIG_FILES([Makefile
-<<<<<<< HEAD
 		 pkgconfig/libodp-dpdk.pc
-		 pkgconfig/libodphelper-linux-generic.pc
-=======
-		 pkgconfig/libodp-linux.pc
 		 pkgconfig/libodphelper.pc
->>>>>>> 5dd7d9ed
 		 ])
 
 AC_SEARCH_LIBS([timer_create],[rt posix4])
