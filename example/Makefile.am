--- conflicted
+++ resolved
@@ -9,12 +9,8 @@
 	  switch \
 	  time \
 	  timer \
-<<<<<<< HEAD
 	  traffic_mgmt \
 	  ddf_ifs \
 	  ddf_app
-=======
-	  traffic_mgmt
 
-noinst_HEADERS = example_debug.h
->>>>>>> d22c949c
+noinst_HEADERS = example_debug.h