/* Copyright (c) 2013, Linaro Limited
 * All rights reserved.
 *
 * SPDX-License-Identifier:     BSD-3-Clause
 */

#include <string.h>
#include <stdlib.h>

#include <example_debug.h>

/* ODP main header */
#include <odp.h>

/* ODP helper for Linux apps */
#include <odp/helper/linux.h>

/* GNU lib C */
#include <getopt.h>


#define MAX_WORKERS           32            /**< Max worker threads */
#define NUM_TMOS              10000         /**< Number of timers */
#define WAIT_NUM	      10    /**< Max tries to rx last tmo per worker */


/** Test arguments */
typedef struct {
	int cpu_count;     /**< CPU count*/
	int resolution_us; /**< Timeout resolution in usec*/
	int min_us;        /**< Minimum timeout in usec*/
	int max_us;        /**< Maximum timeout in usec*/
	int period_us;     /**< Timeout period in usec*/
	int tmo_count;     /**< Timeout count*/
} test_args_t;

/** @private Helper struct for timers */
struct test_timer {
	odp_timer_t tim;
	odp_event_t ev;
};

/** Test global variables */
typedef struct {
	test_args_t args;		/**< Test argunments*/
	odp_barrier_t test_barrier;	/**< Barrier for test synchronisation*/
	odp_pool_t pool;		/**< pool handle*/
	odp_timer_pool_t tp;		/**< Timer pool handle*/
	odp_atomic_u32_t remain;	/**< Number of timeouts to receive*/
	struct test_timer tt[256];	/**< Array of all timer helper structs*/
	uint32_t num_workers;		/**< Number of threads */
} test_globals_t;

/** @private Timer set status ASCII strings */
static const char *timerset2str(odp_timer_set_t val)
{
	switch (val) {
	case ODP_TIMER_SUCCESS:
		return "success";
	case ODP_TIMER_TOOEARLY:
		return "too early";
	case ODP_TIMER_TOOLATE:
		return "too late";
	case ODP_TIMER_NOEVENT:
		return "no event";
	default:
		return "?";
	}
};

/** @private test timeout */
static void remove_prescheduled_events(void)
{
	odp_event_t ev;
	odp_queue_t queue;
	odp_schedule_pause();
	while ((ev = odp_schedule(&queue, ODP_SCHED_NO_WAIT)) !=
			ODP_EVENT_INVALID) {
		odp_event_free(ev);
	}
}

/** @private test timeout */
static void test_abs_timeouts(int thr, test_globals_t *gbls)
{
	uint64_t period;
	uint64_t period_ns;
	odp_queue_t queue;
	uint64_t tick;
	struct test_timer *ttp;
	odp_timeout_t tmo;
	uint32_t num_workers = gbls->num_workers;

	EXAMPLE_DBG("  [%i] test_timeouts\n", thr);

	queue = odp_queue_lookup("timer_queue");

	period_ns = gbls->args.period_us*ODP_TIME_USEC;
	period    = odp_timer_ns_to_tick(gbls->tp, period_ns);

	EXAMPLE_DBG("  [%i] period %"PRIu64" ticks,  %"PRIu64" ns\n", thr,
		    period, period_ns);

	EXAMPLE_DBG("  [%i] current tick %"PRIu64"\n", thr,
		    odp_timer_current_tick(gbls->tp));

	ttp = &gbls->tt[thr];
	ttp->tim = odp_timer_alloc(gbls->tp, queue, ttp);
	if (ttp->tim == ODP_TIMER_INVALID) {
		EXAMPLE_ERR("Failed to allocate timer\n");
		return;
	}
	tmo = odp_timeout_alloc(gbls->pool);
	if (tmo == ODP_TIMEOUT_INVALID) {
		EXAMPLE_ERR("Failed to allocate timeout\n");
		return;
	}
	ttp->ev = odp_timeout_to_event(tmo);
	tick = odp_timer_current_tick(gbls->tp);

	while (1) {
		int wait = 0;
		odp_event_t ev;
		odp_timer_set_t rc;

		if (ttp) {
			tick += period;
			rc = odp_timer_set_abs(ttp->tim, tick, &ttp->ev);
			if (odp_unlikely(rc != ODP_TIMER_SUCCESS)) {
				/* Too early or too late timeout requested */
				EXAMPLE_ABORT("odp_timer_set_abs() failed: %s\n",
					      timerset2str(rc));
			}
		}

		/* Get the next expired timeout.
		 * We invoke the scheduler in a loop with a timeout because
		 * we are not guaranteed to receive any more timeouts. The
		 * scheduler isn't guaranteeing fairness when scheduling
		 * buffers to threads.
		 * Use 1.5 second timeout for scheduler */
		uint64_t sched_tmo =
			odp_schedule_wait_time(1500000000ULL);
		do {
			ev = odp_schedule(&queue, sched_tmo);
			/* Check if odp_schedule() timed out, possibly there
			 * are no remaining timeouts to receive */
			if (++wait > WAIT_NUM &&
			    odp_atomic_load_u32(&gbls->remain) < num_workers)
				EXAMPLE_ABORT("At least one TMO was lost\n");
		} while (ev == ODP_EVENT_INVALID &&
			 (int)odp_atomic_load_u32(&gbls->remain) > 0);

		if (ev == ODP_EVENT_INVALID)
			break; /* No more timeouts */
		if (odp_event_type(ev) != ODP_EVENT_TIMEOUT) {
			/* Not a default timeout event */
			EXAMPLE_ABORT("Unexpected event type (%u) received\n",
				      odp_event_type(ev));
		}
		odp_timeout_t tmo = odp_timeout_from_event(ev);
		tick = odp_timeout_tick(tmo);
		ttp = odp_timeout_user_ptr(tmo);
		ttp->ev = ev;
		if (!odp_timeout_fresh(tmo)) {
			/* Not the expected expiration tick, timer has
			 * been reset or cancelled or freed */
			EXAMPLE_ABORT("Unexpected timeout received (timer %" PRIx32 ", tick %" PRIu64 ")\n",
				      ttp->tim, tick);
		}
		EXAMPLE_DBG("  [%i] timeout, tick %"PRIu64"\n", thr, tick);

		uint32_t rx_num = odp_atomic_fetch_dec_u32(&gbls->remain);

		if (!rx_num)
			EXAMPLE_ABORT("Unexpected timeout received (timer %x, tick %"PRIu64")\n",
				      ttp->tim, tick);
		else if (rx_num > num_workers)
			continue;

<<<<<<< HEAD
	/* Cancel and free last timer used */
	(void)odp_timer_cancel(ttp->tim, &ttp->ev);
	if (ttp->ev != ODP_EVENT_INVALID)
		odp_event_free(ttp->ev);
	else
		EXAMPLE_ERR("Lost timeout event at timer cancel\n");
	/* Since we have cancelled the timer, there is no timeout event to
	 * return from odp_timer_free() */
	(void)odp_timer_free(ttp->tim);
=======
		odp_timeout_free(odp_timeout_from_event(ttp->ev));
		odp_timer_free(ttp->tim);
		ttp = NULL;
	}
>>>>>>> 4450e0a0

	/* Remove any prescheduled events */
	remove_prescheduled_events();
}


/**
 * @internal Worker thread
 *
 * @param ptr  Pointer to test arguments
 *
 * @return Pointer to exit status
 */
static void *run_thread(void *ptr)
{
	int thr;
	odp_pool_t msg_pool;
	test_globals_t *gbls;

	gbls = ptr;
	thr  = odp_thread_id();

	printf("Thread %i starts on cpu %i\n", thr, odp_cpu_id());

	/*
	 * Find the pool
	 */
	msg_pool = odp_pool_lookup("msg_pool");

	if (msg_pool == ODP_POOL_INVALID) {
		EXAMPLE_ERR("  [%i] msg_pool not found\n", thr);
		return NULL;
	}

	odp_barrier_wait(&gbls->test_barrier);

	test_abs_timeouts(thr, gbls);


	printf("Thread %i exits\n", thr);
	fflush(NULL);
	return NULL;
}


/**
 * @internal Print help
 */
static void print_usage(void)
{
	printf("\n\nUsage: ./odp_example [options]\n");
	printf("Options:\n");
	printf("  -c, --count <number>    CPU count\n");
	printf("  -r, --resolution <us>   timeout resolution in usec\n");
	printf("  -m, --min <us>          minimum timeout in usec\n");
	printf("  -x, --max <us>          maximum timeout in usec\n");
	printf("  -p, --period <us>       timeout period in usec\n");
	printf("  -t, --timeouts <count>  timeout repeat count\n");
	printf("  -h, --help              this help\n");
	printf("\n\n");
}


/**
 * @internal Parse arguments
 *
 * @param argc  Argument count
 * @param argv  Argument vector
 * @param args  Test arguments
 */
static void parse_args(int argc, char *argv[], test_args_t *args)
{
	int opt;
	int long_index;

	static struct option longopts[] = {
		{"count",      required_argument, NULL, 'c'},
		{"resolution", required_argument, NULL, 'r'},
		{"min",        required_argument, NULL, 'm'},
		{"max",        required_argument, NULL, 'x'},
		{"period",     required_argument, NULL, 'p'},
		{"timeouts",   required_argument, NULL, 't'},
		{"help",       no_argument,       NULL, 'h'},
		{NULL, 0, NULL, 0}
	};

	/* defaults */
	args->cpu_count     = 0; /* all CPU's */
	args->resolution_us = 10000;
	args->min_us        = 0;
	args->max_us        = 10000000;
	args->period_us     = 1000000;
	args->tmo_count     = 30;

	while (1) {
		opt = getopt_long(argc, argv, "+c:r:m:x:p:t:h",
				  longopts, &long_index);

		if (opt == -1)
			break;	/* No more options */

		switch (opt) {
		case 'c':
			args->cpu_count = atoi(optarg);
			break;
		case 'r':
			args->resolution_us = atoi(optarg);
			break;
		case 'm':
			args->min_us = atoi(optarg);
			break;
		case 'x':
			args->max_us = atoi(optarg);
			break;
		case 'p':
			args->period_us = atoi(optarg);
			break;
		case 't':
			args->tmo_count = atoi(optarg);
			break;
		case 'h':
			print_usage();
			exit(EXIT_SUCCESS);
			break;

		default:
			break;
		}
	}
}


/**
 * Test main function
 */
int main(int argc, char *argv[])
{
	odph_linux_pthread_t thread_tbl[MAX_WORKERS];
	int num_workers;
	odp_queue_t queue;
	uint64_t cycles, ns;
	odp_queue_param_t param;
	odp_pool_param_t params;
	odp_timer_pool_param_t tparams;
	odp_timer_pool_info_t tpinfo;
	odp_cpumask_t cpumask;
	char cpumaskstr[ODP_CPUMASK_STR_SIZE];
	odp_shm_t shm;
	test_globals_t	*gbls;

	printf("\nODP timer example starts\n");

	if (odp_init_global(NULL, NULL)) {
		printf("ODP global init failed.\n");
		return -1;
	}

	/* Init this thread. */
	if (odp_init_local(ODP_THREAD_CONTROL)) {
		printf("ODP local init failed.\n");
		return -1;
	}

	printf("\n");
	printf("ODP system info\n");
	printf("---------------\n");
	printf("ODP API version: %s\n",        odp_version_api_str());
	printf("CPU model:       %s\n",        odp_sys_cpu_model_str());
	printf("CPU freq (hz):   %"PRIu64"\n", odp_sys_cpu_hz());
	printf("Cache line size: %i\n",        odp_sys_cache_line_size());
	printf("Max CPU count:   %i\n",        odp_cpu_count());

	printf("\n");

	/* Reserve memory for test_globals_t from shared mem */
	shm = odp_shm_reserve("shm_test_globals", sizeof(test_globals_t),
			      ODP_CACHE_LINE_SIZE, 0);
	if (ODP_SHM_INVALID == shm) {
		EXAMPLE_ERR("Error: shared mem reserve failed.\n");
		return -1;
	}

	gbls = odp_shm_addr(shm);
	if (NULL == gbls) {
		EXAMPLE_ERR("Error: shared mem alloc failed.\n");
		return -1;
	}
	memset(gbls, 0, sizeof(test_globals_t));

	parse_args(argc, argv, &gbls->args);

	memset(thread_tbl, 0, sizeof(thread_tbl));

	/* Default to system CPU count unless user specified */
	num_workers = MAX_WORKERS;
	if (gbls->args.cpu_count)
		num_workers = gbls->args.cpu_count;

	/* Get default worker cpumask */
	num_workers = odp_cpumask_def_worker(&cpumask, num_workers);
	(void)odp_cpumask_to_str(&cpumask, cpumaskstr, sizeof(cpumaskstr));

	printf("num worker threads: %i\n", num_workers);
	printf("first CPU:          %i\n", odp_cpumask_first(&cpumask));
	printf("cpu mask:           %s\n", cpumaskstr);

	printf("resolution:         %i usec\n", gbls->args.resolution_us);
	printf("min timeout:        %i usec\n", gbls->args.min_us);
	printf("max timeout:        %i usec\n", gbls->args.max_us);
	printf("period:             %i usec\n", gbls->args.period_us);
	printf("timeouts:           %i\n", gbls->args.tmo_count);

	/*
	 * Create pool for timeouts
	 */
	odp_pool_param_init(&params);
	params.tmo.num   = NUM_TMOS;
	params.type      = ODP_POOL_TIMEOUT;

	gbls->pool = odp_pool_create("msg_pool", &params);

	if (gbls->pool == ODP_POOL_INVALID) {
		EXAMPLE_ERR("Pool create failed.\n");
		return -1;
	}

	tparams.res_ns = gbls->args.resolution_us*ODP_TIME_USEC;
	tparams.min_tmo = gbls->args.min_us*ODP_TIME_USEC;
	tparams.max_tmo = gbls->args.max_us*ODP_TIME_USEC;
	tparams.num_timers = num_workers; /* One timer per worker */
	tparams.priv = 0; /* Shared */
	tparams.clk_src = ODP_CLOCK_CPU;
	gbls->tp = odp_timer_pool_create("timer_pool", &tparams);
	if (gbls->tp == ODP_TIMER_POOL_INVALID) {
		EXAMPLE_ERR("Timer pool create failed.\n");
		return -1;
	}
	odp_timer_pool_start();

	odp_shm_print_all();
	(void)odp_timer_pool_info(gbls->tp, &tpinfo);
	printf("Timer pool\n");
	printf("----------\n");
	printf("  name: %s\n", tpinfo.name);
	printf("  resolution: %"PRIu64" ns\n", tpinfo.param.res_ns);
	printf("  min tmo: %"PRIu64" ticks\n", tpinfo.param.min_tmo);
	printf("  max tmo: %"PRIu64" ticks\n", tpinfo.param.max_tmo);
	printf("\n");

	/*
	 * Create a queue for timer test
	 */
	odp_queue_param_init(&param);
	param.sched.prio  = ODP_SCHED_PRIO_DEFAULT;
	param.sched.sync  = ODP_SCHED_SYNC_NONE;
	param.sched.group = ODP_SCHED_GROUP_ALL;

	queue = odp_queue_create("timer_queue", ODP_QUEUE_TYPE_SCHED, &param);

	if (queue == ODP_QUEUE_INVALID) {
		EXAMPLE_ERR("Timer queue create failed.\n");
		return -1;
	}

	printf("CPU freq %"PRIu64" Hz\n", odp_sys_cpu_hz());
	printf("Cycles vs nanoseconds:\n");
	ns = 0;
	cycles = odp_time_ns_to_cycles(ns);

	printf("  %12"PRIu64" ns      ->  %12"PRIu64" cycles\n", ns, cycles);
	printf("  %12"PRIu64" cycles  ->  %12"PRIu64" ns\n", cycles,
	       odp_time_cycles_to_ns(cycles));

	for (ns = 1; ns <= 100*ODP_TIME_SEC; ns *= 10) {
		cycles = odp_time_ns_to_cycles(ns);

		printf("  %12"PRIu64" ns      ->  %12"PRIu64" cycles\n", ns,
		       cycles);
		printf("  %12"PRIu64" cycles  ->  %12"PRIu64" ns\n", cycles,
		       odp_time_cycles_to_ns(cycles));
	}

	printf("\n");

	gbls->num_workers = num_workers;

	/* Initialize number of timeouts to receive */
	odp_atomic_init_u32(&gbls->remain, gbls->args.tmo_count * num_workers);

	/* Barrier to sync test case execution */
	odp_barrier_init(&gbls->test_barrier, num_workers);

	/* Create and launch worker threads */
	odph_linux_pthread_create(thread_tbl, &cpumask,
				  run_thread, gbls);

	/* Wait for worker threads to exit */
	odph_linux_pthread_join(thread_tbl, num_workers);

	printf("ODP timer test complete\n\n");

	return 0;
}<|MERGE_RESOLUTION|>--- conflicted
+++ resolved
@@ -178,22 +178,10 @@
 		else if (rx_num > num_workers)
 			continue;
 
-<<<<<<< HEAD
-	/* Cancel and free last timer used */
-	(void)odp_timer_cancel(ttp->tim, &ttp->ev);
-	if (ttp->ev != ODP_EVENT_INVALID)
 		odp_event_free(ttp->ev);
-	else
-		EXAMPLE_ERR("Lost timeout event at timer cancel\n");
-	/* Since we have cancelled the timer, there is no timeout event to
-	 * return from odp_timer_free() */
-	(void)odp_timer_free(ttp->tim);
-=======
-		odp_timeout_free(odp_timeout_from_event(ttp->ev));
 		odp_timer_free(ttp->tim);
 		ttp = NULL;
 	}
->>>>>>> 4450e0a0
 
 	/* Remove any prescheduled events */
 	remove_prescheduled_events();
